--- conflicted
+++ resolved
@@ -3,11 +3,8 @@
 import re
 import sys
 import urllib
-<<<<<<< HEAD
 import uuid
 import xml.etree.ElementTree as ET
-=======
->>>>>>> 23091401
 from urllib.parse import urljoin
 
 import idutils
