from bs4 import BeautifulSoup
import idutils
import logging
import pandas as pd
import xml.etree.ElementTree as ET
import re
import requests
import sys
import urllib

logging.basicConfig(stream=sys.stdout, level=logging.DEBUG)


def get_doi_str(doi_str):
    doi_to_check = re.findall(r'10[\.-]+.[\d\.-]+/[\w\.-]+[\w\.-]+/[\w\.-]+[\w\.-]', doi_str)
    if len(doi_to_check) == 0:
        doi_to_check = re.findall(r'10[\.-]+.[\d\.-]+/[\w\.-]+[\w\.-]', doi_str)
    if len(doi_to_check) != 0:
        return doi_to_check[0]
    else:
        return ''


def get_handle_str(pid_str):
    handle_to_check = re.findall(r'[\d\.-]+/[\w\.-]+[\w\.-]', pid_str)
    if len(handle_to_check) != 0:
        return handle_to_check[0]
    else:
        return ''


def get_orcid_str(orcid_str):
    orcid_to_check = re.findall(
        r'[\d\.-]+-[\w\.-]+-[\w\.-]+-[\w\.-]', orcid_str)
    if len(orcid_to_check) != 0:
        return orcid_to_check[0]
    else:
        return ''


def check_doi(doi):
    url = "http://dx.doi.org/%s" % str(doi)  # DOI solver URL
    # Type of response accpeted
    headers = {'Accept': 'application/vnd.citationstyles.csl+json;q=1.0'}
    r = requests.post(url, headers=headers)  # POST with headers
    logging.debug(r.status_code)
    if r.status_code == 200:
        return True
    else:
        return False


def check_handle(pid):
    handle_base_url = "http://hdl.handle.net/"
    return check_url(handle_base_url + pid)


def check_orcid(orcid):
    orcid_base_url = "https://orcid.org/"
    return check_url(orcid_base_url + orcid)


def check_url(url):
    try:
        resp = False
        r = requests.head(url, verify=False)  # Get URL
        if r.status_code == 200:
            resp = True
        else:
            resp = False
    except Exception as err:
        resp = False
    return resp


def check_oai_pmh_item(base_url, identifier):
    try:
        resp = False
        url = "%s?verb=GetRecord&metadataPrefix=oai_dc&identifier=%s" % (
            base_url, identifier)
        logging.debug("OAI-PMH URL: %s" % url)
        r = requests.get(url, verify=False)  # Get URL
        xmlTree = ET.fromstring(r.text)
        resp = True
    except Exception as err:
        resp = False
        logging.info("Error: %s" % err)
    return resp


def get_color(points):
    color = "#F4D03F"
    if points < 50:
        color = "#E74C3C"
    elif points > 80:
        color = "#2ECC71"
    return color


def test_status(points):
    test_status = 'fail'
    if points > 50 and points < 75:
        test_status = 'indeterminate'
    if points >= 75:
        test_status = 'pass'
    return test_status


def check_handle(pid):
    handle_base_url = "http://hdl.handle.net/"
    return check_url(handle_base_url + pid)


def check_orcid(orcid):
    orcid_base_url = "https://orcid.org/"
    return check_url(orcid_base_url + orcid)


def oai_identify(oai_base):
    action = "?verb=Identify"
    logging.debug("Request to: %s%s" % (oai_base, action))
    return oai_request(oai_base, action)


def oai_metadataFormats(oai_base):
    action = '?verb=ListMetadataFormats'
    logging.debug("Request to: %s%s" % (oai_base, action))
    xmlTree = oai_request(oai_base, action)
    metadataFormats = {}
    for e in xmlTree.findall('.//{http://www.openarchives.org/OAI/2.0/}metadataFormat'):
        metadataPrefix = e.find('{http://www.openarchives.org/OAI/2.0/}metadataPrefix').text
        namespace = e.find('{http://www.openarchives.org/OAI/2.0/}metadataNamespace').text
        metadataFormats[metadataPrefix] = namespace
    return metadataFormats


def is_persistent_id(item_id):
    """ is_persistent_id
    Returns boolean if the item id is or not a persistent identifier
    Parameters
    ----------
    item_id : str
        Digital Object identifier, which can be a generic one (DOI, PID ...), or an internal (e.g. an
        identifier from the repo)
    Returns
    -------
    boolean
        True if the item id is a persistent identifier. False if not
    """
    if len(idutils.detect_identifier_schemes(item_id)) > 0:
        return True
    else:
        return False


def get_persistent_id_type(item_id):
    """ get_persistent_id_type
    Returns the list of persistent id potential types
    Parameters
    ----------
    item_id : str
        Digital Object identifier, which can be a generic one (DOI, PID ...), or an internal (e.g. an
        identifier from the repo)
    Returns
    -------
    List: PID types
        Like DOI, Handle, etc.
    """
    id_type = idutils.detect_identifier_schemes(item_id)
    if len(id_type) == 0:
        id_type = ['internal']
    return id_type


def pid_to_url(pid, pid_type):
    if pid_type == "internal":
        return pid
    else:
        return idutils.to_url(pid, pid_type)


def find_ids_in_metadata(metadata, elements):
    """ find_ids_in_metadata
    Returns the list of identifiers found in metadata nad its types
    Parameters
    ----------
    metadata: data frame with the following columns: metadata_schema, element, text_value, qualifier
              contains the metadata of the digital object to be analyzed
    elements: list of the metadata elements where the identifier can be found
    Returns
    -------
    identifiers
        Data frame with the list of identifiers and its types
    """
    identifiers = []
    for (index, row) in metadata.iterrows():
        if row['element'] in elements.term.tolist():
            if 'qualifier' in elements:
                if row['qualifier'] == elements.qualifier[elements[elements['term'] == row['element']].index.values[0]]:
                    if is_persistent_id(row['text_value']):
                        identifiers.append([row['text_value'], idutils.detect_identifier_schemes(row['text_value'])])
                    else:
                        identifiers.append([row['text_value'], None])
            else:
                if is_persistent_id(row['text_value']):
                    identifiers.append([row['text_value'], idutils.detect_identifier_schemes(row['text_value'])])
                else:
                    identifiers.append([row['text_value'], None])
    ids_list = pd.DataFrame(identifiers, columns=['identifier', 'type'])
    return ids_list


def check_metadata_terms(metadata, terms):
    """ check_metadata_terms
    Checks if the list of expected terms are or not in the metadata
    Parameters
    ----------
    metadata: data frame with the following columns: metadata_schema, element, text_value, qualifier
              contains the metadata of the digital object to be analyzed
    terms: list of the metadata terms expected. DataFrame  where the identifier can be found
        columns: terms, qualifie
    Returns
    -------
    checked_terms
        Data frame with the list of terms found and not found
    """
    found = []
    for e in terms.iterrows():
        found.append(0)
    terms['found'] = found
<<<<<<< HEAD
=======

>>>>>>> 63a7095a
    for (index, row) in metadata.iterrows():
        if row['element'] in terms.term.tolist():
            if row['qualifier'] == terms.qualifier[terms[terms['term'] == row['element']].index.values[0]]:
                terms.found[terms[terms['term'] == row['element']].index.values[0]] = 1
                if "text_value" in terms:
                    terms.text_value[terms[terms['term'] == row['element']].index.values[0]] = row['text_value']
    return terms


def oai_check_record_url(oai_base, metadata_prefix, pid):
    endpoint_root = urllib.parse.urlparse(oai_base).netloc
    pid_type = idutils.detect_identifier_schemes(pid)[0]
    oai_pid = idutils.normalize_pid(pid, pid_type)
    action = "?verb=GetRecord"

    test_id = "oai:%s:%s" % (endpoint_root, oai_pid)
    params = "&metadataPrefix=%s&identifier=%s" % (metadata_prefix, test_id)
    url_final = ''
    url = oai_base + action + params
    logging.debug("Trying: " + url)
    response = requests.get(url)
    error = 0
    for tags in ET.fromstring(response.text).findall('.//{http://www.openarchives.org/OAI/2.0/}error'):
        logging.debug(tags.text)
        error = error + 1
    if error == 0:
        url_final = url

    test_id = "%s:%s" % (pid_type, oai_pid)
    params = "&metadataPrefix=%s&identifier=%s" % (metadata_prefix, test_id)

    url = oai_base + action + params
    logging.debug("Trying: " + url)
    response = requests.get(url)
    error = 0
    for tags in ET.fromstring(response.text).findall('.//{http://www.openarchives.org/OAI/2.0/}error'):
        logging.debug(tags)
        error = error + 1
    if error == 0:
        url_final = url

    test_id = "oai:%s:%s" % (endpoint_root, oai_pid[oai_pid.rfind(".") + 1:len(oai_pid)])
    params = "&metadataPrefix=%s&identifier=%s" % (metadata_prefix, test_id)

    url = oai_base + action + params
    logging.debug("Trying: " + url)
    response = requests.get(url)
    error = 0
    for tags in ET.fromstring(response.text).findall('.//{http://www.openarchives.org/OAI/2.0/}error'):
        logging.debug(tags)
        error = error + 1
    if error == 0:
        url_final = url
    return url_final


def oai_get_metadata(url):
    oai = requests.get(url)
    try:
        xmlTree = ET.fromstring(oai.text)
    except Exception as e:
        logging.error("OAI_RQUEST: %s" % e)
        xmlTree = None
    return xmlTree


def oai_request(oai_base, action):
    oai = requests.get(oai_base + action) #Peticion al servidor
    try:
        xmlTree = ET.fromstring(oai.text)
    except Exception as e:
        logging.error("OAI_RQUEST: %s" % e)
        xmlTree = ET.fromstring("<OAI-PMH></OAI-PMH>")
    return xmlTree


def find_dataset_file(metadata, url, data_formats):
    headers = {'User-Agent': 'Mozilla/5.0 (Macintosh; Intel Mac OS X 10_10_1) AppleWebKit/537.36 (KHTML, like Gecko) Chrome/39.0.2171.95 Safari/537.36'}
    response = requests.get(url, headers=headers, verify=False)
    soup = BeautifulSoup(response.text, features="html.parser")

    msg = 'No dataset files found'
    points = 0

    data_files = []
    for tag in soup.find_all("a"):
        for f in data_formats:
            try:
                if f in tag.get('href') or f in tag.text:
                    data_files.append(tag.get('href'))
            except Exception as e:
                pass

    if len(data_files) > 0:
        points = 100
        msg = "Potential datasets files found: %s" % data_files

    return points, msg, data_files


def metadata_human_accessibility(metadata, url):
    msg = 'Searching metadata terms in %s | \n' % url
    points = 0
    headers = {'User-Agent': 'Mozilla/5.0 (Macintosh; Intel Mac OS X 10_10_1) AppleWebKit/537.36 (KHTML, like Gecko) Chrome/39.0.2171.95 Safari/537.36'}
    response = requests.get(url, headers=headers, verify=False)
    found_items = 0
    for index, text in metadata.iterrows():
        if text['text_value'] is not None and text['text_value'] in response.text:
            msg = msg + ("FOUND: %s | \n" % text['text_value'])
            found_items = found_items + 1

    msg = msg + "Found metadata terms (Human accesibility): %i/%i" % (found_items, len(metadata))
    points = (found_items * 100) / len(metadata)
    return points, msg


def check_controlled_vocabulary(value):
    logging.debug("Checking CV: %s" % value)
    cv_msg = None
    cv = None
    if 'id.loc.gov' in value:
        cv_msg = "Library of Congress - Controlled vocabulary. Data: %s" % loc_basic_info(value)
        cv = 'id.loc.gov'
    elif 'orcid' in idutils.detect_identifier_schemes(value):
        cv_msg = "ORCID. Data: %s" % orcid_basic_info(value)
        cv = 'orcid'
    elif 'geonames.org' in value:
        cv_msg = "Geonames - Controlled vocabulary. Data: %s" % geonames_basic_info(value)
        cv = 'geonames.org'
    logging.debug("Message to return: %s" % cv_msg)
    return cv_msg, cv


def controlled_vocabulary_pid(value):
    cv_pid = None
    if 'id.loc.gov' in value:
        cv_pid = "http://www.loc.gov/mads/rdf/v1#"
    elif 'orcid' in idutils.detect_identifier_schemes(value):
        cv_pid = "https://orcid.org/"
    elif 'geonames.org' in value:
        cv_pid = "https://www.geonames.org/ontology"
    return cv_pid


def orcid_basic_info(orcid):
    basic_info = None
    orcid = idutils.normalize_orcid(orcid)
    headers = {'User-Agent': 'Mozilla/5.0 (Windows NT x.y; Win64; x64; rv:10.0) Gecko/20100101 Firefox/10.0',
               'Content-Type': 'application/vdn.orcid+xml',
               'Authorization': 'Bearer a354d82e-37fa-47de-b4a2-740dbe90f355'}
    try:
        url = 'https://pub.orcid.org/v3.0/' + orcid
        r = requests.get(url, headers=headers)  # GET with headers
        xmlTree = ET.fromstring(r.text)
        item = xmlTree.findall('.//{http://www.orcid.org/ns/common}assertion-origin-name')
    except Exception as e:
        logging.error(e)
        return basic_info
    basic_info = "ORCID Name: %s" % item[0].text
    return basic_info


def loc_basic_info(loc):
    # Returns the first line of json LD
    headers = {'Accept': 'application/json'}  # Type of response accpeted
    r = requests.get(loc, headers=headers)  # GET with headers
    output = r.json()
    return output[0]


def geonames_basic_info(geonames):
<<<<<<< HEAD
    #Returns the first line of json LD
    logging.debug("Checking geonames")
    geonames = geonames[geonames.index('geonames.org/') + len('geonames.org/'):]
    geonames = geonames[0:geonames.index('/')]
    url = "http://api.geonames.org/get?geonameId=%s&username=frames" % geonames
    headers = {'Accept': 'application/json'} #Type of response accpeted
    r = requests.get(url, headers=headers) #GET with headers
    logging.debug("Request genoames: %s" % r.text)
    output = ""
=======
    # Returns the first line of json LD
    geonames = geonames[geonames.index('geonames.org/') + len('geonames.org/'):]
    geonames = geonames[0:geonames.index('/')]
    url = "http://api.geonames.org/get?geonameId=%s&username=frames" % geonames
    headers = {'Accept': 'application/json'}  # Type of response accpeted
    r = requests.get(url, headers=headers)  # GET with headers
    output = r.json()
>>>>>>> 63a7095a
    try:
        output = r.json()
        logging.debug("Loaded JSON")
        return output['asciiName']
    except Exception as e:
        return output


def get_rdf_metadata_format(oai_base):
    rdf_schemas = []
    metadata_formats = oai_metadataFormats(oai_base)
    for e in metadata_formats:
        if 'rdf' in e:
            rdf_schemas.append(e)
    return rdf_schemas


def licenses_list():
    url = 'https://spdx.org/licenses/licenses.json'
    headers = {'Accept': 'application/json'}  # Type of response accpeted
    r = requests.get(url, headers=headers)  # GET with headers
    output = r.json()
    licenses = []
    for e in output['licenses']:
        licenses.append(e['licenseId'])
    return licenses<|MERGE_RESOLUTION|>--- conflicted
+++ resolved
@@ -228,10 +228,6 @@
     for e in terms.iterrows():
         found.append(0)
     terms['found'] = found
-<<<<<<< HEAD
-=======
-
->>>>>>> 63a7095a
     for (index, row) in metadata.iterrows():
         if row['element'] in terms.term.tolist():
             if row['qualifier'] == terms.qualifier[terms[terms['term'] == row['element']].index.values[0]]:
@@ -403,7 +399,6 @@
 
 
 def geonames_basic_info(geonames):
-<<<<<<< HEAD
     #Returns the first line of json LD
     logging.debug("Checking geonames")
     geonames = geonames[geonames.index('geonames.org/') + len('geonames.org/'):]
@@ -413,15 +408,6 @@
     r = requests.get(url, headers=headers) #GET with headers
     logging.debug("Request genoames: %s" % r.text)
     output = ""
-=======
-    # Returns the first line of json LD
-    geonames = geonames[geonames.index('geonames.org/') + len('geonames.org/'):]
-    geonames = geonames[0:geonames.index('/')]
-    url = "http://api.geonames.org/get?geonameId=%s&username=frames" % geonames
-    headers = {'Accept': 'application/json'}  # Type of response accpeted
-    r = requests.get(url, headers=headers)  # GET with headers
-    output = r.json()
->>>>>>> 63a7095a
     try:
         output = r.json()
         logging.debug("Loaded JSON")
