import glob
import importlib
import logging
import os
import sys
from functools import wraps

import yaml
from connexion import NoContent

import api.utils as ut
<<<<<<< HEAD
from api.evaluator import Evaluator
=======
from api import evaluator
>>>>>>> ebfadeaf
from fair import app_dirname, load_config

logging.basicConfig(
    stream=sys.stdout, level=logging.DEBUG, format="'%(name)s:%(lineno)s' | %(message)s"
)
logger = logging.getLogger(os.path.basename(__file__))

config = load_config()


def load_evaluator(wrapped_func):
    @wraps(wrapped_func)
    def wrapper(body, **kwargs):
        repo = body.get("repo")
        item_id = body.get("id", "")
        oai_base = body.get("oai_base")
        lang = body.get("lang", "en")
        pattern_to_query = body.get("q", "")

        logger.debug("JSON payload received: %s" % body)
        # Exit if there is no way to obtain the identifier/s: either (i) provided through "id" or (ii) by a search query term
        if not (item_id or pattern_to_query):
            msg = "Neither the identifier nor the pattern to query was provided. Exiting.."
            logger.error(msg)
            return msg, 400

        # Get the identifiers through a search query
        ids = [item_id]
        # FIXME oai-pmh should be no different
        downstream_logger = evaluator.logger
        if repo not in ["oai-pmh"]:
            try:
                logger.debug("Trying to import plugin from plugins.%s.plugin" % (repo))
                plugin = importlib.import_module("plugins.%s.plugin" % (repo), ".")
                downstream_logger = plugin.logger
            except Exception as e:
                logger.error(str(e))
                return str(e), 400
            if pattern_to_query:
                try:
                    ids = plugin.Plugin.get_ids(
                        oai_base=oai_base, pattern_to_query=pattern_to_query
                    )
                except Exception as e:
                    logger.error(str(e))
                    return str(e), 400

        # Set handler for evaluator logs
        evaluator_handler = ut.EvaluatorLogHandler()
        downstream_logger.addHandler(evaluator_handler)

        # Collect FAIR checks per metadata identifier
        result = {}
        exit_code = 200
        for item_id in ids:
            # FIXME oai-pmh should be no different
            if repo in ["oai-pmh"]:
                eva = evaluator.Evaluator(item_id, oai_base, lang)
            else:
                eva = plugin.Plugin(item_id, oai_base, lang)
            _result, _exit_code = wrapped_func(body, eva=eva)
            logger.debug(
                "Raw result returned for indicator ID '%s': %s" % (item_id, _result)
            )
            result[item_id] = _result
            if _exit_code != 200:
                exit_code = _exit_code

        # Append evaluator logs to the final results
        result["evaluator_logs"] = evaluator_handler.logs
        logger.debug("Evaluator logs appended through 'evaluator_logs' property")

        return result, exit_code

    return wrapper


def endpoints(plugin=None, plugins_path="plugins"):
    plugins_with_endpoint = []
    links = []

    # Get the list of plugins
    modules = glob.glob(os.path.join(app_dirname, plugins_path, "*"))
    plugins_list = [
        os.path.basename(folder) for folder in modules if os.path.isdir(folder)
    ]

    # Obtain endpoint from each plugin's config
    for plug in plugins_list:
        config = load_config(plugin=plug, fail_if_no_config=False)
        endpoint = config.get("Generic", "endpoint", fallback="")
        if not endpoint:
            logger.debug(
                "Plugin's config does not contain 'Generic:endpoint' section: %s" % plug
            )
            logger.warning(
                "Could not get (meta)data endpoint from plugin's config: %s " % plug
            )
        else:
            logger.debug("Obtained endpoint for plugin '%s': %s" % (plug, endpoint))
            links.append(endpoint)
            plugins_with_endpoint.append(plug)
    # Create a dict with all the found endpoints
    enp = dict(zip(plugins_with_endpoint, links))
    # If the plugin is given then only returns a message
    if plugin:
        try:
            return enp[plugin]
        except:
            return (enp, 404)
    return enp


@load_evaluator
def rda_f1_01m(body, eva):
    try:
        points, msg = eva.rda_f1_01m()
        result = {
            "name": "RDA_F1_01M",
            "msg": msg,
            "points": points,
            "color": ut.get_color(points),
            "test_status": ut.test_status(points),
            "score": {"earned": points, "total": 100},
        }
        exit_code = 200
    except Exception as e:
        logger.error(e)
        result = {
            "name": "ERROR",
            "msg": "Exception: %s" % e,
            "points": 0,
            "color": ut.get_color(0),
            "test_status": ut.test_status(points),
            "score": {"earned": points, "total": 100},
        }
        exit_code = 422

    return result, exit_code


@load_evaluator
def rda_f1_01d(body, eva):
    try:
        points, msg = eva.rda_f1_01d()
        result = {
            "name": "RDA_F1_01D",
            "msg": msg,
            "points": points,
            "color": ut.get_color(points),
            "test_status": ut.test_status(points),
            "score": {"earned": points, "total": 100},
        }
        exit_code = 200
    except Exception as e:
        logger.error(e)
        result = {
            "name": "ERROR",
            "msg": "Exception: %s" % e,
            "points": 0,
            "color": ut.get_color(0),
            "test_status": ut.test_status(points),
            "score": {"earned": points, "total": 100},
        }
        exit_code = 422

    return result, exit_code


@load_evaluator
def rda_f1_02m(body, eva):
    try:
        points, msg = eva.rda_f1_02m()
        result = {
            "name": "RDA_F1_02M",
            "msg": msg,
            "points": points,
            "color": ut.get_color(points),
            "test_status": ut.test_status(points),
            "score": {"earned": points, "total": 100},
        }
        exit_code = 200
    except Exception as e:
        logger.error(e)
        result = {
            "name": "ERROR",
            "msg": "Exception: %s" % e,
            "points": 0,
            "color": ut.get_color(0),
            "test_status": ut.test_status(points),
            "score": {"earned": points, "total": 100},
        }
        exit_code = 422

    return result, exit_code


@load_evaluator
def rda_f1_02d(body, eva):
    try:
        points, msg = eva.rda_f1_02d()
        result = {
            "name": "RDA_F1_02D",
            "msg": msg,
            "points": points,
            "color": ut.get_color(points),
            "test_status": ut.test_status(points),
            "score": {"earned": points, "total": 100},
        }
        exit_code = 200
    except Exception as e:
        logger.error(e)
        result = {
            "name": "ERROR",
            "msg": "Exception: %s" % e,
            "points": 0,
            "color": ut.get_color(0),
            "test_status": ut.test_status(points),
            "score": {"earned": points, "total": 100},
        }
        exit_code = 422

    return result, exit_code


@load_evaluator
def rda_f2_01m(body, eva):
    try:
        points, msg = eva.rda_f2_01m()
        result = {
            "name": "RDA_F2_01M",
            "msg": msg,
            "points": points,
            "color": ut.get_color(points),
            "test_status": ut.test_status(points),
            "score": {"earned": points, "total": 100},
        }
        exit_code = 200
    except Exception as e:
        logger.error(e)
        result = {
            "name": "ERROR",
            "msg": "Exception: %s" % e,
            "points": 0,
            "color": ut.get_color(0),
            "test_status": ut.test_status(points),
            "score": {"earned": points, "total": 100},
        }
        exit_code = 422

    return result, exit_code


@load_evaluator
def rda_f3_01m(body, eva):
    try:
        points, msg = eva.rda_f3_01m()
        result = {
            "name": "RDA_F3_01M",
            "msg": msg,
            "points": points,
            "color": ut.get_color(points),
            "test_status": ut.test_status(points),
            "score": {"earned": points, "total": 100},
        }
        exit_code = 200
    except Exception as e:
        logger.error(e)
        result = {
            "name": "ERROR",
            "msg": "Exception: %s" % e,
            "points": 0,
            "color": ut.get_color(0),
            "test_status": ut.test_status(points),
            "score": {"earned": points, "total": 100},
        }
        exit_code = 422

    return result, exit_code


@load_evaluator
def rda_f4_01m(body, eva):
    try:
        points, msg = eva.rda_f4_01m()
        result = {
            "name": "RDA_F4_01M",
            "msg": msg,
            "points": points,
            "color": ut.get_color(points),
            "test_status": ut.test_status(points),
            "score": {"earned": points, "total": 100},
        }
        exit_code = 200
    except Exception as e:
        logger.error(e)
        result = {
            "name": "ERROR",
            "msg": "Exception: %s" % e,
            "points": 0,
            "color": ut.get_color(0),
            "test_status": ut.test_status(points),
            "score": {"earned": points, "total": 100},
        }
        exit_code = 422

    return result, exit_code


@load_evaluator
def rda_a1_01m(body, eva):
    try:
        points, msg = eva.rda_a1_01m()
        result = {
            "name": "RDA_A1_01M",
            "msg": msg,
            "points": points,
            "color": ut.get_color(points),
            "test_status": ut.test_status(points),
            "score": {"earned": points, "total": 100},
        }
        exit_code = 200
    except Exception as e:
        logger.error(e)
        result = {
            "name": "ERROR",
            "msg": "Exception: %s" % e,
            "points": 0,
            "color": ut.get_color(0),
            "test_status": ut.test_status(points),
            "score": {"earned": points, "total": 100},
        }
        exit_code = 422

    return result, exit_code


@load_evaluator
def rda_a1_02m(body, eva):
    try:
        points, msg = eva.rda_a1_02m()
        result = {
            "name": "RDA_A1_02M",
            "msg": msg,
            "points": points,
            "color": ut.get_color(points),
            "test_status": ut.test_status(points),
            "score": {"earned": points, "total": 100},
        }
        exit_code = 200
    except Exception as e:
        logger.error(e)
        result = {
            "name": "ERROR",
            "msg": "Exception: %s" % e,
            "points": 0,
            "color": ut.get_color(0),
            "test_status": ut.test_status(points),
            "score": {"earned": points, "total": 100},
        }
        exit_code = 422

    return result, exit_code


@load_evaluator
def rda_a1_02d(body, eva):
    try:
        points, msg = eva.rda_a1_02d()
        result = {
            "name": "RDA_A1_02D",
            "msg": msg,
            "points": points,
            "color": ut.get_color(points),
            "test_status": ut.test_status(points),
            "score": {"earned": points, "total": 100},
        }
        exit_code = 200
    except Exception as e:
        logger.error(e)
        result = {
            "name": "ERROR",
            "msg": "Exception: %s" % e,
            "points": 0,
            "color": ut.get_color(0),
            "test_status": ut.test_status(points),
            "score": {"earned": points, "total": 100},
        }
        exit_code = 422

    return result, exit_code


@load_evaluator
def rda_a1_03m(body, eva):
    try:
        points, msg = eva.rda_a1_03m()
        result = {
            "name": "RDA_A1_03M",
            "msg": msg,
            "points": points,
            "color": ut.get_color(points),
            "test_status": ut.test_status(points),
            "score": {"earned": points, "total": 100},
        }
        exit_code = 200
    except Exception as e:
        logger.error(e)
        result = {
            "name": "ERROR",
            "msg": "Exception: %s" % e,
            "points": 0,
            "color": ut.get_color(0),
            "test_status": ut.test_status(points),
            "score": {"earned": points, "total": 100},
        }
        exit_code = 422

    return result, exit_code


@load_evaluator
def rda_a1_03d(body, eva):
    try:
        points, msg = eva.rda_a1_03d()
        result = {
            "name": "RDA_A1_03D",
            "msg": msg,
            "points": points,
            "color": ut.get_color(points),
            "test_status": ut.test_status(points),
            "score": {"earned": points, "total": 100},
        }
        exit_code = 200
    except Exception as e:
        logger.error(e)
        result = {
            "name": "ERROR",
            "msg": "Exception: %s" % e,
            "points": 0,
            "color": ut.get_color(0),
            "test_status": ut.test_status(points),
            "score": {"earned": points, "total": 100},
        }
        exit_code = 422

    return result, exit_code


@load_evaluator
def rda_a1_04m(body, eva):
    try:
        points, msg = eva.rda_a1_04m()
        result = {
            "name": "RDA_A1_04M",
            "msg": msg,
            "points": points,
            "color": ut.get_color(points),
            "test_status": ut.test_status(points),
            "score": {"earned": points, "total": 100},
        }
        exit_code = 200
    except Exception as e:
        logger.error(e)
        result = {
            "name": "ERROR",
            "msg": "Exception: %s" % e,
            "points": 0,
            "color": ut.get_color(0),
            "test_status": ut.test_status(points),
            "score": {"earned": points, "total": 100},
        }
        exit_code = 422

    return result, exit_code


@load_evaluator
def rda_a1_04d(body, eva):
    try:
        points, msg = eva.rda_a1_04d()
        result = {
            "name": "RDA_A1_04D",
            "msg": msg,
            "points": points,
            "color": ut.get_color(points),
            "test_status": ut.test_status(points),
            "score": {"earned": points, "total": 100},
        }
        exit_code = 200
    except Exception as e:
        logger.error(e)
        result = {
            "name": "ERROR",
            "msg": "Exception: %s" % e,
            "points": 0,
            "color": ut.get_color(0),
            "test_status": ut.test_status(points),
            "score": {"earned": points, "total": 100},
        }
        exit_code = 422

    return result, exit_code


@load_evaluator
def rda_a1_05d(body, eva):
    try:
        points, msg = eva.rda_a1_05d()
        result = {
            "name": "RDA_A1_05D",
            "msg": msg,
            "points": points,
            "color": ut.get_color(points),
            "test_status": ut.test_status(points),
            "score": {"earned": points, "total": 100},
        }
        exit_code = 200
    except Exception as e:
        logger.error(e)
        result = {
            "name": "ERROR",
            "msg": "Exception: %s" % e,
            "points": 0,
            "color": ut.get_color(0),
            "test_status": ut.test_status(points),
            "score": {"earned": points, "total": 100},
        }
        exit_code = 422

    return result, exit_code


@load_evaluator
def rda_a1_1_01m(body, eva):
    try:
        points, msg = eva.rda_a1_1_01m()
        result = {
            "name": "RDA_A1.1_01M",
            "msg": msg,
            "points": points,
            "color": ut.get_color(points),
            "test_status": ut.test_status(points),
            "score": {"earned": points, "total": 100},
        }
        exit_code = 200
    except Exception as e:
        logger.error(e)
        result = {
            "name": "ERROR",
            "msg": "Exception: %s" % e,
            "points": 0,
            "color": ut.get_color(0),
            "test_status": ut.test_status(points),
            "score": {"earned": points, "total": 100},
        }
        exit_code = 422

    return result, exit_code


@load_evaluator
def rda_a1_1_01d(body, eva):
    try:
        points, msg = eva.rda_a1_1_01d()
        result = {
            "name": "RDA_A1.1_01D",
            "msg": msg,
            "points": points,
            "color": ut.get_color(points),
            "test_status": ut.test_status(points),
            "score": {"earned": points, "total": 100},
        }
        exit_code = 200
    except Exception as e:
        logger.error(e)
        result = {
            "name": "ERROR",
            "msg": "Exception: %s" % e,
            "points": 0,
            "color": ut.get_color(0),
            "test_status": ut.test_status(points),
            "score": {"earned": points, "total": 100},
        }
        exit_code = 422

    return result, exit_code


@load_evaluator
def rda_a1_2_01d(body, eva):
    try:
        points, msg = eva.rda_a1_2_01d()
        result = {
            "name": "RDA_A1.2_01D",
            "msg": msg,
            "points": points,
            "color": ut.get_color(points),
            "test_status": ut.test_status(points),
            "score": {"earned": points, "total": 100},
        }
        exit_code = 200
    except Exception as e:
        logger.error(e)
        result = {
            "name": "ERROR",
            "msg": "Exception: %s" % e,
            "points": 0,
            "color": ut.get_color(0),
            "test_status": ut.test_status(points),
            "score": {"earned": points, "total": 100},
        }
        exit_code = 422

    return result, exit_code


@load_evaluator
def rda_a2_01m(body, eva):
    try:
        points, msg = eva.rda_a2_01m()
        result = {
            "name": "RDA_A2_01M",
            "msg": msg,
            "points": points,
            "color": ut.get_color(points),
            "test_status": ut.test_status(points),
            "score": {"earned": points, "total": 100},
        }
        exit_code = 200
    except Exception as e:
        logger.error(e)
        result = {
            "name": "ERROR",
            "msg": "Exception: %s" % e,
            "points": 0,
            "color": ut.get_color(0),
            "test_status": ut.test_status(points),
            "score": {"earned": points, "total": 100},
        }
        exit_code = 422

    return result, exit_code


@load_evaluator
def rda_i1_01m(body, eva):
    try:
        points, msg = eva.rda_i1_01m()
        result = {
            "name": "RDA_I1_01M",
            "msg": msg,
            "points": points,
            "color": ut.get_color(points),
            "test_status": ut.test_status(points),
            "score": {"earned": points, "total": 100},
        }
        exit_code = 200
    except Exception as e:
        logger.error(e)
        result = {
            "name": "ERROR",
            "msg": "Exception: %s" % e,
            "points": 0,
            "color": ut.get_color(0),
            "test_status": ut.test_status(points),
            "score": {"earned": points, "total": 100},
        }
        exit_code = 422

    return result, exit_code


@load_evaluator
def rda_i1_01d(body, eva):
    try:
        points, msg = eva.rda_i1_01d()
        result = {
            "name": "RDA_I1_01D",
            "msg": msg,
            "points": points,
            "color": ut.get_color(points),
            "test_status": ut.test_status(points),
            "score": {"earned": points, "total": 100},
        }
        exit_code = 200
    except Exception as e:
        logger.error(e)
        result = {
            "name": "ERROR",
            "msg": "Exception: %s" % e,
            "points": 0,
            "color": ut.get_color(0),
            "test_status": ut.test_status(points),
            "score": {"earned": points, "total": 100},
        }
        exit_code = 422

    return result, exit_code


@load_evaluator
def rda_i1_02m(body, eva):
    try:
        points, msg = eva.rda_i1_02m()
        result = {
            "name": "RDA_I1_02M",
            "msg": msg,
            "points": points,
            "color": ut.get_color(points),
            "test_status": ut.test_status(points),
            "score": {"earned": points, "total": 100},
        }
        exit_code = 200
    except Exception as e:
        logger.error(e)
        result = {
            "name": "ERROR",
            "msg": "Exception: %s" % e,
            "points": 0,
            "color": ut.get_color(0),
            "test_status": ut.test_status(points),
            "score": {"earned": points, "total": 100},
        }
        exit_code = 422

    return result, exit_code


@load_evaluator
def rda_i1_02d(body, eva):
    try:
        points, msg = eva.rda_i1_02d()
        result = {
            "name": "RDA_I1_02D",
            "msg": msg,
            "points": points,
            "color": ut.get_color(points),
            "test_status": ut.test_status(points),
            "score": {"earned": points, "total": 100},
        }
        exit_code = 200
    except Exception as e:
        logger.error(e)
        result = {
            "name": "ERROR",
            "msg": "Exception: %s" % e,
            "points": 0,
            "color": ut.get_color(0),
            "test_status": ut.test_status(points),
            "score": {"earned": points, "total": 100},
        }
        exit_code = 422

    return result, exit_code


@load_evaluator
def rda_i2_01m(body, eva):
    try:
        points, msg = eva.rda_i2_01m()
        result = {
            "name": "RDA_I2_01M",
            "msg": msg,
            "points": points,
            "color": ut.get_color(points),
            "test_status": ut.test_status(points),
            "score": {"earned": points, "total": 100},
        }
        exit_code = 200
    except Exception as e:
        logger.error(e)
        result = {
            "name": "ERROR",
            "msg": "Exception: %s" % e,
            "points": 0,
            "color": ut.get_color(0),
            "test_status": ut.test_status(points),
            "score": {"earned": points, "total": 100},
        }
        exit_code = 422

    return result, exit_code


@load_evaluator
def rda_i2_01d(body, eva):
    try:
        points, msg = eva.rda_i2_01d()
        result = {
            "name": "RDA_I2_01D",
            "msg": msg,
            "points": points,
            "color": ut.get_color(points),
            "test_status": ut.test_status(points),
            "score": {"earned": points, "total": 100},
        }
        exit_code = 200
    except Exception as e:
        logger.error(e)
        result = {
            "name": "ERROR",
            "msg": "Exception: %s" % e,
            "points": 0,
            "color": ut.get_color(0),
            "test_status": ut.test_status(points),
            "score": {"earned": points, "total": 100},
        }
        exit_code = 422

    return result, exit_code


@load_evaluator
def rda_i3_01m(body, eva):
    try:
        points, msg = eva.rda_i3_01m()
        result = {
            "name": "RDA_I3_01M",
            "msg": msg,
            "points": points,
            "color": ut.get_color(points),
            "test_status": ut.test_status(points),
            "score": {"earned": points, "total": 100},
        }
        exit_code = 200
    except Exception as e:
        logger.error(e)
        result = {
            "name": "ERROR",
            "msg": "Exception: %s" % e,
            "points": 0,
            "color": ut.get_color(0),
            "test_status": ut.test_status(points),
            "score": {"earned": points, "total": 100},
        }
        exit_code = 422

    return result, exit_code


@load_evaluator
def rda_i3_01d(body, eva):
    try:
        points, msg = eva.rda_i3_01d()
        result = {
            "name": "RDA_I3_01D",
            "msg": msg,
            "points": points,
            "color": ut.get_color(points),
            "test_status": ut.test_status(points),
            "score": {"earned": points, "total": 100},
        }
        exit_code = 200
    except Exception as e:
        logger.error(e)
        result = {
            "name": "ERROR",
            "msg": "Exception: %s" % e,
            "points": 0,
            "color": ut.get_color(0),
            "test_status": ut.test_status(points),
            "score": {"earned": points, "total": 100},
        }
        exit_code = 422

    return result, exit_code


@load_evaluator
def rda_i3_02m(body, eva):
    try:
        points, msg = eva.rda_i3_02m()
        result = {
            "name": "RDA_I3_02M",
            "msg": msg,
            "points": points,
            "color": ut.get_color(points),
            "test_status": ut.test_status(points),
            "score": {"earned": points, "total": 100},
        }
        exit_code = 200
    except Exception as e:
        logger.error(e)
        result = {
            "name": "ERROR",
            "msg": "Exception: %s" % e,
            "points": 0,
            "color": ut.get_color(0),
            "test_status": ut.test_status(points),
            "score": {"earned": points, "total": 100},
        }
        exit_code = 422

    return result, exit_code


@load_evaluator
def rda_i3_02d(body, eva):
    try:
        points, msg = eva.rda_i3_02d()
        result = {
            "name": "RDA_I3_02D",
            "msg": msg,
            "points": points,
            "color": ut.get_color(points),
            "test_status": ut.test_status(points),
            "score": {"earned": points, "total": 100},
        }
        exit_code = 200
    except Exception as e:
        logger.error(e)
        result = {
            "name": "ERROR",
            "msg": "Exception: %s" % e,
            "points": 0,
            "color": ut.get_color(0),
            "test_status": ut.test_status(points),
            "score": {"earned": points, "total": 100},
        }
        exit_code = 422

    return result, exit_code


@load_evaluator
def rda_i3_03m(body, eva):
    try:
        points, msg = eva.rda_i3_03m()
        result = {
            "name": "RDA_I3_03M",
            "msg": msg,
            "points": points,
            "color": ut.get_color(points),
            "test_status": ut.test_status(points),
            "score": {"earned": points, "total": 100},
        }
        exit_code = 200
    except Exception as e:
        logger.error(e)
        result = {
            "name": "ERROR",
            "msg": "Exception: %s" % e,
            "points": 0,
            "color": ut.get_color(0),
            "test_status": ut.test_status(points),
            "score": {"earned": points, "total": 100},
        }
        exit_code = 422

    return result, exit_code


@load_evaluator
def rda_i3_04m(body, eva):
    try:
        points, msg = eva.rda_i3_04m()
        result = {
            "name": "RDA_I3_04M",
            "msg": msg,
            "points": points,
            "color": ut.get_color(points),
            "test_status": ut.test_status(points),
            "score": {"earned": points, "total": 100},
        }
        exit_code = 200
    except Exception as e:
        logger.error(e)
        result = {
            "name": "ERROR",
            "msg": "Exception: %s" % e,
            "points": 0,
            "color": ut.get_color(0),
            "test_status": ut.test_status(points),
            "score": {"earned": points, "total": 100},
        }
        exit_code = 422

    return result, exit_code


@load_evaluator
def rda_r1_01m(body, eva):
    try:
        points, msg = eva.rda_r1_01m()
        result = {
            "name": "RDA_R1_01M",
            "msg": msg,
            "points": points,
            "color": ut.get_color(points),
            "test_status": ut.test_status(points),
            "score": {"earned": points, "total": 100},
        }
        exit_code = 200
    except Exception as e:
        logger.error(e)
        result = {
            "name": "ERROR",
            "msg": "Exception: %s" % e,
            "points": 0,
            "color": ut.get_color(0),
            "test_status": ut.test_status(points),
            "score": {"earned": points, "total": 100},
        }
        exit_code = 422

    return result, exit_code


@load_evaluator
def rda_r1_1_01m(body, eva):
    try:
        points, msg = eva.rda_r1_1_01m()
        result = {
            "name": "RDA_R1.1_01M",
            "msg": msg,
            "points": points,
            "color": ut.get_color(points),
            "test_status": ut.test_status(points),
            "score": {"earned": points, "total": 100},
        }
        exit_code = 200
    except Exception as e:
        logger.error(e)
        result = {
            "name": "ERROR",
            "msg": "Exception: %s" % e,
            "points": 0,
            "color": ut.get_color(0),
            "test_status": ut.test_status(points),
            "score": {"earned": points, "total": 100},
        }
        exit_code = 422

    return result, exit_code


@load_evaluator
def rda_r1_1_02m(body, eva):
    try:
        points, msg = eva.rda_r1_1_02m()
        result = {
            "name": "RDA_R1.1_02M",
            "msg": msg,
            "points": points,
            "color": ut.get_color(points),
            "test_status": ut.test_status(points),
            "score": {"earned": points, "total": 100},
        }
        exit_code = 200
    except Exception as e:
        logger.error(e)
        result = {
            "name": "ERROR",
            "msg": "Exception: %s" % e,
            "points": 0,
            "color": ut.get_color(0),
            "test_status": ut.test_status(points),
            "score": {"earned": points, "total": 100},
        }
        exit_code = 422

    return result, exit_code


@load_evaluator
def rda_r1_1_03m(body, eva):
    try:
        points, msg = eva.rda_r1_1_03m()
        result = {
            "name": "RDA_R1.1_03M",
            "msg": msg,
            "points": points,
            "color": ut.get_color(points),
            "test_status": ut.test_status(points),
            "score": {"earned": points, "total": 100},
        }
        exit_code = 200
    except Exception as e:
        logger.error(e)
        result = {
            "name": "ERROR",
            "msg": "Exception: %s" % e,
            "points": 0,
            "color": ut.get_color(0),
            "test_status": ut.test_status(points),
            "score": {"earned": points, "total": 100},
        }
        exit_code = 422

    return result, exit_code


@load_evaluator
def rda_r1_2_01m(body, eva):
    try:
        points, msg = eva.rda_r1_2_01m()
        result = {
            "name": "RDA_R1.2_01M",
            "msg": msg,
            "points": points,
            "color": ut.get_color(points),
            "test_status": ut.test_status(points),
            "score": {"earned": points, "total": 100},
        }
        exit_code = 200
    except Exception as e:
        logger.error(e)
        result = {
            "name": "ERROR",
            "msg": "Exception: %s" % e,
            "points": 0,
            "color": ut.get_color(0),
            "test_status": ut.test_status(points),
            "score": {"earned": points, "total": 100},
        }
        exit_code = 422

    return result, exit_code


@load_evaluator
def rda_r1_2_02m(body, eva):
    try:
        points, msg = eva.rda_r1_2_02m()
        result = {
            "name": "RDA_R1.2_02M",
            "msg": msg,
            "points": points,
            "color": ut.get_color(points),
            "test_status": ut.test_status(points),
            "score": {"earned": points, "total": 100},
        }
        exit_code = 200
    except Exception as e:
        logger.error(e)
        result = {
            "name": "ERROR",
            "msg": "Exception: %s" % e,
            "points": 0,
            "color": ut.get_color(0),
            "test_status": ut.test_status(points),
            "score": {"earned": points, "total": 100},
        }
        exit_code = 422

    return result, exit_code


@load_evaluator
def rda_r1_3_01m(body, eva):
    try:
        points, msg = eva.rda_r1_3_01m()
        result = {
            "name": "RDA_R1.3_01M",
            "msg": msg,
            "points": points,
            "color": ut.get_color(points),
            "test_status": ut.test_status(points),
            "score": {"earned": points, "total": 100},
        }
        exit_code = 200
    except Exception as e:
        logger.error(e)
        result = {
            "name": "ERROR",
            "msg": "Exception: %s" % e,
            "points": 0,
            "color": ut.get_color(0),
            "test_status": ut.test_status(points),
            "score": {"earned": points, "total": 100},
        }
        exit_code = 422

    return result, exit_code


@load_evaluator
def rda_r1_3_01d(body, eva):
    try:
        points, msg = eva.rda_r1_3_01d()
        result = {
            "name": "RDA_R1.3_01D",
            "msg": msg,
            "points": points,
            "color": ut.get_color(points),
            "test_status": ut.test_status(points),
            "score": {"earned": points, "total": 100},
        }
        exit_code = 200
    except Exception as e:
        logger.error(e)
        result = {
            "name": "ERROR",
            "msg": "Exception: %s" % e,
            "points": 0,
            "color": ut.get_color(0),
            "test_status": ut.test_status(points),
            "score": {"earned": points, "total": 100},
        }
        exit_code = 422

    return result, exit_code


@load_evaluator
def rda_r1_3_02m(body, eva):
    try:
        points, msg = eva.rda_r1_3_02m()
        result = {
            "name": "RDA_R1.3_02M",
            "msg": msg,
            "points": points,
            "color": ut.get_color(points),
            "test_status": ut.test_status(points),
            "score": {"earned": points, "total": 100},
        }
        exit_code = 200
    except Exception as e:
        logger.error(e)
        result = {
            "name": "ERROR",
            "msg": "Exception: %s" % e,
            "points": 0,
            "color": ut.get_color(0),
            "test_status": ut.test_status(points),
            "score": {"earned": points, "total": 100},
        }
        exit_code = 422

    return result, exit_code


@load_evaluator
def rda_r1_3_02d(body, eva):
    try:
        points, msg = eva.rda_r1_3_02d()
        result = {
            "name": "RDA_R1.3_02D",
            "msg": msg,
            "points": points,
            "color": ut.get_color(points),
            "test_status": ut.test_status(points),
            "score": {"earned": points, "total": 100},
        }
        exit_code = 200
    except Exception as e:
        logger.error(e)
        result = {
            "name": "ERROR",
            "msg": "Exception: %s" % e,
            "points": 0,
            "color": ut.get_color(0),
            "test_status": ut.test_status(points),
            "score": {"earned": points, "total": 100},
        }
        exit_code = 422

    return result, exit_code


@load_evaluator
def data_01(body, eva):
    try:
        points, msg = eva.data_01()
        result = {
            "name": "DATA_01",
            "msg": msg,
            "points": points,
            "color": ut.get_color(points),
            "test_status": ut.test_status(points),
            "score": {"earned": points, "total": 100},
        }
        exit_code = 200
    except Exception as e:
        logger.error(e)
        result = {
            "name": "ERROR",
            "msg": "Exception: %s" % e,
            "points": 0,
            "color": ut.get_color(0),
            "test_status": ut.test_status(points),
            "score": {"earned": points, "total": 100},
        }
        exit_code = 422

    return result, exit_code


@load_evaluator
def data_02(body, eva):
    try:
        points, msg = eva.data_02()
        result = {
            "name": "DATA_02",
            "msg": msg,
            "points": points,
            "color": ut.get_color(points),
            "test_status": ut.test_status(points),
            "score": {"earned": points, "total": 100},
        }
        exit_code = 200
    except Exception as e:
        logger.error(e)
        result = {
            "name": "ERROR",
            "msg": "Exception: %s" % e,
            "points": 0,
            "color": ut.get_color(0),
            "test_status": ut.test_status(points),
            "score": {"earned": points, "total": 100},
        }
        exit_code = 422

    return result, exit_code


@load_evaluator
def rda_all(body, eva):
    findable = {}
    accessible = {}
    interoperable = {}
    reusable = {}
    data_test = {}
    error = {}
    x_principle = ""
    result_points = 10
    num_of_tests = 10

    generic_config = config["Generic"]
    api_config = os.path.join(
        app_dirname, generic_config.get("api_config", "fair-api.yaml")
    )
    try:
        with open(api_config, "r") as f:
            documents = yaml.full_load(f)
        logging.debug("API configuration successfully loaded: %s" % api_config)
    except Exception as e:
        message = "Could not find API config file: %s" % api_config
        logger.error(message)
        logger.debug(e)
        error = {"code": 500, "message": "%s" % message}
        logger.debug("Returning API response: %s" % error)
        return error, 500

    for e in documents["paths"]:
        try:
            if documents["paths"][e]["x-indicator"]:
                indi_code = e.split("/")
                indi_code = indi_code[len(indi_code) - 1]
                logger.debug("Running - %s" % indi_code)
                points, msg = getattr(eva, indi_code)()
                x_principle = documents["paths"][e]["x-principle"]
                if "Findable" in x_principle:
                    findable.update(
                        {
                            indi_code: {
                                "name": indi_code,
                                "msg": msg,
                                "points": points,
                                "color": ut.get_color(points),
                                "test_status": ut.test_status(points),
                                "score": {
                                    "earned": points,
                                    "total": 100,
                                    "weight": documents["paths"][e]["x-level"],
                                },
                            }
                        }
                    )
                elif "Accessible" in x_principle:
                    accessible.update(
                        {
                            indi_code: {
                                "name": indi_code,
                                "msg": msg,
                                "points": points,
                                "color": ut.get_color(points),
                                "test_status": ut.test_status(points),
                                "score": {
                                    "earned": points,
                                    "total": 100,
                                    "weight": documents["paths"][e]["x-level"],
                                },
                            }
                        }
                    )
                elif "Interoperable" in x_principle:
                    interoperable.update(
                        {
                            indi_code: {
                                "name": indi_code,
                                "msg": msg,
                                "points": points,
                                "color": ut.get_color(points),
                                "test_status": ut.test_status(points),
                                "score": {
                                    "earned": points,
                                    "total": 100,
                                    "weight": documents["paths"][e]["x-level"],
                                },
                            }
                        }
                    )
                elif "Reusable" in x_principle:
                    reusable.update(
                        {
                            indi_code: {
                                "name": indi_code,
                                "msg": msg,
                                "points": points,
                                "color": ut.get_color(points),
                                "test_status": ut.test_status(points),
                                "score": {
                                    "earned": points,
                                    "total": 100,
                                    "weight": documents["paths"][e]["x-level"],
                                },
                            }
                        }
                    )
            elif documents["paths"][e]["x-data_test"]:
                try:
                    indi_code = e.split("/")
                    indi_code = indi_code[len(indi_code) - 1]
                    logger.debug("Running Data test - %s" % indi_code)
                    points, msg = getattr(eva, indi_code)()
                    x_principle = documents["paths"][e]["x-principle"]
                    if "Data" in x_principle:
                        data_test.update(
                            {
                                indi_code: {
                                    "name": indi_code,
                                    "msg": msg,
                                    "points": points,
                                    "color": ut.get_color(points),
                                    "test_status": ut.test_status(points),
                                    "score": {
                                        "earned": points,
                                        "total": 100,
                                        "weight": documents["paths"][e]["x-level"],
                                    },
                                }
                            }
                        )
                except Exception as e:
                    logger.error(
                        "Problem in data test - %s | Probably this test does not exist for this plugin"
                        % x_principle
                    )
        except Exception as e:
            logger.error("Problem in test - %s" % x_principle)
            if "Findable" in x_principle:
                findable.update(
                    {
                        indi_code: {
                            "name": "[ERROR] - %s" % indi_code,
                            "msg": "Exception: %s" % e,
                            "points": points,
                            "color": ut.get_color(points),
                            "test_status": ut.test_status(points),
                            "score": {
                                "earned": points,
                                "total": 100,
                                "weight": documents["paths"][e]["x-level"],
                            },
                        }
                    }
                )
            elif "Accessible" in x_principle:
                accessible.update(
                    {
                        indi_code: {
                            "name": "[ERROR] - %s" % indi_code,
                            "msg": "Exception: %s" % e,
                            "points": points,
                            "color": ut.get_color(points),
                            "test_status": ut.test_status(points),
                            "score": {
                                "earned": points,
                                "total": 100,
                                "weight": documents["paths"][e]["x-level"],
                            },
                        }
                    }
                )
            elif "Interoperable" in x_principle:
                interoperable.update(
                    {
                        indi_code: {
                            "name": "[ERROR] - %s" % indi_code,
                            "msg": "Exception: %s" % e,
                            "points": points,
                            "color": ut.get_color(points),
                            "test_status": ut.test_status(points),
                            "score": {
                                "earned": points,
                                "total": 100,
                                "weight": documents["paths"][e]["x-level"],
                            },
                        }
                    }
                )
            elif "Reusable" in x_principle:
                reusable.update(
                    {
                        indi_code: {
                            "name": "[ERROR] - %s" % indi_code,
                            "msg": "Exception: %s" % e,
                            "points": points,
                            "color": ut.get_color(points),
                            "test_status": ut.test_status(points),
                            "score": {
                                "earned": points,
                                "total": 100,
                                "weight": documents["paths"][e]["x-level"],
                            },
                        }
                    }
                )
            logger.error(e)

    if len(data_test) > 0:
        result = {
            "findable": findable,
            "accessible": accessible,
            "interoperable": interoperable,
            "reusable": reusable,
            "data_test": data_test,
        }
    else:
        result = {
            "findable": findable,
            "accessible": accessible,
            "interoperable": interoperable,
            "reusable": reusable,
        }
    return result, 200


def delete(id_):
    id_ = int(id_)
    return NoContent, 204


def get(name):
    findable = {
        "name": name,
        "msg": "Test %s has been performed" % name,
        "points": 100,
        "color": "#2ECC71",
    }
    return findable


def search(limit=100):
    return get()<|MERGE_RESOLUTION|>--- conflicted
+++ resolved
@@ -9,11 +9,7 @@
 from connexion import NoContent
 
 import api.utils as ut
-<<<<<<< HEAD
-from api.evaluator import Evaluator
-=======
 from api import evaluator
->>>>>>> ebfadeaf
 from fair import app_dirname, load_config
 
 logging.basicConfig(
