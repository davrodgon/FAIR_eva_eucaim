--- conflicted
+++ resolved
@@ -26,15 +26,11 @@
 import socket
 import sys
 import time
-<<<<<<< HEAD
 
 import requests
 from flask_babel import Babel, gettext
 from flask_babel import lazy_gettext as _l
-=======
-from flask_babel import Babel, gettext, lazy_gettext as _l
 from prettytable import PrettyTable
->>>>>>> 87ef6827
 
 
 def get_input_args():
