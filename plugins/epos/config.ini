[Generic]
doi_url = https://doi.org/

# Relative path to the API config file
api_config = fair-api.yaml

[local]
only_local = false
repo = digital_csic
logo_url = 'https://ifca.unican.es'
title = FAIR EVA: Evaluator, Validator & Advisor

[Repositories]
#Name in plugin, name in tag
oai-pmh = 'Evaluator'
digital_csic = 'Digital.CSIC'
dspace7 = 'DSpace7'
epos= 'epos'
example_plugin = Example_Plugin
signposting = Signposting

[dublin-core]
# Aligned with Dublin Core Metadata for Resource Discovery (properties in the /elements/1.1/ namespace)
# https://www.dublincore.org/specifications/dublin-core/dcmi-terms/#section-3
terms_findability_richness = ['Title',
                              'Subject',
                              'Description',
                              'Type',
                              'Source',
                              'Relation',
                              'Coverage',
                              'Creator',
                              'Publisher',
                              'Contributor',
                              'Rights',
                              'Date',
                              'Format',
                              'Identifier',
                              'Language']
[epos]
# (meta)data terms to find the resource identifier
identifier_term = [['id',''],]
identifier_term_data = [['identifiers','relatedDataProducts']]

# Metadata terms to check richness (generic). These terms should be included [term, qualifier]. None means no qualifier
terms_quali_generic = [['paths', 'serviceSpatial'],
                       ['startDate', 'serviceTemporalCoverage'],
                       ['serviceDescription', None],
                       ['hasQualityAnnotation', None],
                       ['dataProvider', None],
                       ['license', None],
                       ['title', None],
                       ['keywords', None]]

# Metadata terms to check richness (disciplinar). These terms should be included [term, qualifier]
terms_quali_disciplinar = [['paths', 'serviceSpatial'],
                           ['startDate', 'serviceTemporalCoverage'],
                           ['serviceDescription', None],
                           ['hasQualityAnnotation', None],
                           ['dataProvider', None],
                           ['license', None],
                           ['title', None],
                           ['keywords', None]]

# Metadata terms that defines accessibility (case sensitive)
terms_access = [['downloadURL', None], ['identifiers','relatedDataProducts'], ['license', '']]

# Metadata terms to check discoverability richness.
#
# Dublin Core element   DT-GEO element                          EPOS element
# -------------------   --------------                          ------------
# Title                 Name                                    title
# Subject               Keywords                                keywords
# Description           Description                             description
# Type                  Type                                    type
# Source                Related DA (relationship)               NA
# Relation              Related DA                              NA
# Coverage              Spatial relevance, Temporal relevance   spatial, temporalCoverage
# Creator               Organisation/Person role                NA
# Publisher             Organisation (name)                     serviceProvider
# Contributor           Organisation/Person role                NA
# Rights                Licensing constraints                   license
# Date                  Temporal relevance                      temporalCoverage
# Format                File format                             availableFormats
# Identifier            Data Unique ID                          DOI
# Language              NA                                      NA
terms_findability_richness = [['title',''],
                              ['keywords',''],
                              ['description',''],
                              ['type','relatedDataProducts'],
                              ['paths', 'spatial'],
                              ['temporalCoverage','relatedDataProducts'],
                              ['dataProvider','relatedDataProducts'],
                              ['license',''],
                              ['availableFormats',''],
                              ['identifiers','relatedDataProducts']]

# Metadata terms to check reusability richness
terms_reusability_richness = [['availableFormats',''],
                              ['dataFormat',''],
                              ['version','relatedDataProducts'],
                              ['downloadURL',''],
                              ['paths','spatial'],
                              ['temporalCoverage','relatedDataProducts'],
                              ['securityConstraits',''],
                              ['securityDataStorage',''],
                              ['securityDataTransfer',''],
                              ['license',''],
                              ['privacy','']]


# Metadata terms wich includes controlled vocabularies. More controlled vocabularies can be imlpemented in plugins
terms_cv = [['coverage', 'spatial'], ['subject', 'lcsh']]

# List of data formats that are standard for the community
supported_data_formats = [".txt", ".pdf", ".csv", ".nc", ".doc", ".xls", ".zip", ".rar", ".tar", ".png", ".jpg"]

# Metadata terms that defines links or relation with authors, contributors (preferebly in ORCID format)
terms_qualified_references = ['contributor']

# Metadata terms that defines links or relation with other resources, (preferebly in ORCID format, URIs or persistent identifiers)
terms_relations = [['contactPoints','relatedDataProducts']]

# Metadata terms that defines the license type
terms_license = [['license', ''],]

# Metadata terms that defines metadata about provenance
terms_provenance =[['curationAndProvenanceObligations','']]

# Accepted access protocols
terms_access_protocols =['http','https','ftp']

# Manual metadata access
metadata_access_manual = ['https://github.com/epos-eu/Hands-On-EPOS-API']

# Manual data access
data_access_manual = ['https://epos-eu.github.io/EPOS-DCAT-AP/v3/#properties-for-catalog-record']

# Data model information
terms_data_model = []

#metadata standard
metadata_standard = ['DCAT']

<<<<<<< HEAD
#Policy of metadata persistence
metadata_persistence = []

#Authentication for EPOS
metadata_authentication = []
=======
#terms that use vocabularies and vocabularies used
>>>>>>> 2edee926


dict_vocabularies= {'ROR': 'https://ror.org/', 'PIC': 'https://ec.europa.eu/info/funding-tenders/opportunities/portal/screen/how-to-participate/participant-register', 'imtypes': 'https://www.iana.org/assignments/media-types/media-types.xhtml', 'TRL': 'TRL', 'temporal': 'https://www.iso.org/iso-8601-date-and-time-format.html', 'Rolecode': 'Rolecode', 'spdx': 'https://spdx.org/licenses/', 'ORCID': 'https://orcid.org/'}

terms_vocabularies=[['dataProvider','relatedDataProducts'],
                   ['',''],
                   ['availableFormats',''],
                   ['',''],
                   ['temporalCoverage','relatedDataProducts'],#no temporal metatdata
                   ['',''],
                   ['license',''],
                   ['contactPoints','relatedDataProducts']]
[fairsharing]
# username and password
username = ['']

password = ['']

#_path is variable that stores the path to the file in which the fairsharing-approved metadatata standards or formasts are stored

metadata_path = ['static/fairsharing_metadata_standards20240214.json']

formats_path = ['static/fairsharing_formats20240226.txt']



[internet media types]
#path to internet media files file
path = ['static/internetmediatypes190224.csv']<|MERGE_RESOLUTION|>--- conflicted
+++ resolved
@@ -142,17 +142,14 @@
 #metadata standard
 metadata_standard = ['DCAT']
 
-<<<<<<< HEAD
+
 #Policy of metadata persistence
 metadata_persistence = []
 
 #Authentication for EPOS
 metadata_authentication = []
-=======
+
 #terms that use vocabularies and vocabularies used
->>>>>>> 2edee926
-
-
 dict_vocabularies= {'ROR': 'https://ror.org/', 'PIC': 'https://ec.europa.eu/info/funding-tenders/opportunities/portal/screen/how-to-participate/participant-register', 'imtypes': 'https://www.iana.org/assignments/media-types/media-types.xhtml', 'TRL': 'TRL', 'temporal': 'https://www.iso.org/iso-8601-date-and-time-format.html', 'Rolecode': 'Rolecode', 'spdx': 'https://spdx.org/licenses/', 'ORCID': 'https://orcid.org/'}
 
 terms_vocabularies=[['dataProvider','relatedDataProducts'],
@@ -163,6 +160,8 @@
                    ['',''],
                    ['license',''],
                    ['contactPoints','relatedDataProducts']]
+                   
+                   
 [fairsharing]
 # username and password
 username = ['']
