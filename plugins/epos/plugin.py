#!/usr/bin/python
# -*- coding: utf-8 -*-
import ast
import configparser
import idutils
import logging
import os
import urllib

from api.evaluator import Evaluator
from api.evaluator import ConfigTerms
from fair import load_config
import pandas as pd
import numpy as np
import requests
import sys
import csv
import xml.etree.ElementTree as ET
import json
import api.utils as ut
from dicttoxml import dicttoxml


logging.basicConfig(
    stream=sys.stdout, level=logging.DEBUG, format="'%(name)s:%(lineno)s' | %(message)s"
)
logger = logging.getLogger(os.path.basename(__file__))


class Plugin(Evaluator):
    """A class used to define FAIR indicators tests. It is tailored towards the EPOS repository

    ...

    Attributes
    ----------
    item_id : str
        Digital Object identifier, which can be a generic one (DOI, PID), or an internal (e.g. an
            identifier from the repo)

    oai_base : str
        Open Archives Initiative , This is the place in which the API will ask for the metadata. If you are working with  EPOS https://www.ics-c.epos-eu.org/api/v1/resources

    lang : Language

    """

    name = "epos"

    def __init__(self, item_id, oai_base=None, lang="en", config=None):
        logger.debug("Creating instance of %s plugin" % self.name)
        super().__init__(item_id, oai_base, lang, self.name)
        # TO REDEFINE - WHICH IS YOUR PID TYPE?
        self.id_type = "uuid"
        global _
        _ = super().translation()
        # You need a way to get your metadata in a similar format
        metadata_sample = self.get_metadata()
        self.metadata = pd.DataFrame(
            metadata_sample,
            columns=["metadata_schema", "element", "text_value", "qualifier"],
        )
        logger.debug("METADATA: %s" % (self.metadata))
        # Protocol for (meta)data accessing
        if len(self.metadata) > 0:
            self.access_protocols = ["http"]
        # Config attributes
        self.identifier_term = ast.literal_eval(
            self.config[self.name]["identifier_term"]
        )
        self.terms_quali_generic = ast.literal_eval(
            self.config[self.name]["terms_quali_generic"]
        )
        self.terms_quali_disciplinar = ast.literal_eval(
            self.config[self.name]["terms_quali_disciplinar"]
        )
        self.terms_cv = ast.literal_eval(self.config[self.name]["terms_cv"])
        self.supported_data_formats = ast.literal_eval(
            self.config[self.name]["supported_data_formats"]
        )
        self.terms_qualified_references = ast.literal_eval(
            self.config[self.name]["terms_qualified_references"]
        )
        self.terms_relations = ast.literal_eval(
            self.config[self.name]["terms_relations"]
        )
        self.metadata_access_manual = ast.literal_eval(
            self.config[self.name]["metadata_access_manual"]
        )
        self.data_access_manual = ast.literal_eval(
            self.config[self.name]["data_access_manual"]
        )
        self.terms_access_protocols = ast.literal_eval(
            self.config[self.name]["terms_access_protocols"]
        )
<<<<<<< HEAD
        self.metadata_standard = ast.literal_eval(
            self.config[self.name]["metadata_standard"]
        )
        self.fairsharing_username = ast.literal_eval(
            self.config["fairsharing"]["fairsharing_username"]
        )

        self.fairsharing_password = ast.literal_eval(
            self.config["fairsharing"]["fairsharing_password"]
        )
        self.fairsharing_metadata_path = ast.literal_eval(
            self.config["fairsharing"]["fairsharing_metadata_path"]
        )
        self.fairsharing_formats_path = ast.literal_eval(
            self.config["fairsharing"]["fairsharing_formats_path"]
=======
        self.internet_media_types_path = ast.literal_eval(
            self.config["internet media types"]["path"]
>>>>>>> 3e791056
        )

    def get_metadata(self):
        metadata_sample = []
        eml_schema = "epos"

        final_url = self.oai_base + "/resources/details/" + self.item_id

        error_in_metadata = False
        headers = {
            "accept": "application/json",
        }
        response = requests.get(
            final_url,
            headers=headers,
        )
        if not response.ok:
            msg = (
                "Error while connecting to metadata repository: %s (status code: %s)"
                % (response.url, response.status_code)
            )
            error_in_metadata = True
        dicion = response.json()
        if not dicion:
            msg = (
                "Error: empty metadata received from metadata repository: %s"
                % final_url
            )
            error_in_metadata = True
        if error_in_metadata:
            logger.error(msg)
            raise Exception(msg)

        for key in dicion.keys():
            if str(type(dicion[key])) == "<class 'dict'>":
                q = dicion[key]
                for key2 in q.keys():
                    metadata_sample.append([eml_schema, key2, q[key2], key])

            if key == "relatedDataProducts":
                q = dicion[key][0]

                for key2 in q.keys():
                    if str(type(q[key2])) == "<class 'dict'>":
                        w = q[key2]
                        for key3 in w.keys():
                            metadata_sample.append([eml_schema, key3, w[key3], key2])
                    elif (
                        str(type(q[key2])) == "<class 'list'>"
                        and len(q[key2]) == 0
                        and str(type(q[key2][0])) == "<class 'dict'>"
                    ):
                        w = q[key2][0]

                        for key3 in w.keys():
                            metadata_sample.append([eml_schema, key3, w[key3], key2])

                    else:
                        metadata_sample.append([eml_schema, key2, q[key2], key])
                        """Elif str(type(dicion[key])) == "<class 'list'>" and:

                        q = dicion[key]
                        if str(type(q[0])) == "<class 'dict'>":
                          if len(q) ==1:
                             q=q[0]
                             for key2 in q.keys():
                                 metadata_sample.append([eml_schema, key2, q[key2], key])
                        else:

                            for elem in q:
                                metadata_sample.append([eml_schema, key, elem, None])
                        """
            else:
                metadata_sample.append([eml_schema, key, dicion[key], None])
        return metadata_sample

    def eval_persistency(self, id_list, data_or_metadata="(meta)data"):
        points = 0
        msg_list = []
        points_per_id = round(100 / len(id_list))
        for _id in id_list:
            _points = 0
            if ut.is_persistent_id(_id):
                _msg = "Found persistent identifier for the %s: %s" % (
                    data_or_metadata,
                    _id,
                )
                _points = points_per_id
            else:
                _msg = "Identifier is not persistent for the %s: %s" % (
                    data_or_metadata,
                    _id,
                )
                _points = 0
            points += _points
            msg_list.append({"message": _msg, "points": _points})

        return (points, msg_list)

    def eval_uniqueness(self, id_list, data_or_metadata="(meta)data"):
        points = 0
        msg_list = []
        points_per_id = round(100 / len(id_list))
        for _id in id_list:
            _points = 0
            if ut.is_unique_id(_id):
                _msg = "Found a globally unique identifier for the %s: %s" % (
                    data_or_metadata,
                    _id,
                )
                _points = points_per_id
            else:
                _msg = "Identifier found for the %s is not globally unique: %s" % (
                    data_or_metadata,
                    _id,
                )
                _points = 0
            points += _points
            msg_list.append({"message": _msg, "points": _points})

        return (points, msg_list)

    @ConfigTerms(term_id="identifier_term")
    def rda_f1_01m(self, **kwargs):
        """Indicator RDA-F1-01M
        This indicator is linked to the following principle: F1 (meta)data are assigned a globally
        unique and eternally persistent identifier. More information about that principle can be found
        here.

        This indicator evaluates whether or not the metadata is identified by a persistent identifier.
        A persistent identifier ensures that the metadata will remain findable over time, and reduces
        the risk of broken links.

        Parameters
        ----------
        identifier_term : dict
            A dictionary with metadata information about the identifier/s used for the metadata (see ConfigTerms class for further details)

        Returns
        -------
        points
            - 0/100   if no persistent identifier is used  for the metadata
            - 100/100 if a persistent identifier is used for the metadata
        msg
            Message with the results or recommendations to improve this indicator
        """
        term_data = kwargs["identifier_term"]
        term_metadata = term_data["metadata"]

        id_list = term_metadata.text_value.values

        points, msg_list = self.eval_persistency(id_list, data_or_metadata="metadata")
        logger.debug(msg_list)

        return (points, msg_list)

    @ConfigTerms(term_id="identifier_term_data")
    def rda_f1_01d(self, **kwargs):
        """Indicator RDA-F1-01D
        This indicator is linked to the following principle: F1 (meta)data are assigned a globally
        unique and eternally persistent identifier. More information about that principle can be found
        here.

        This indicator evaluates whether or not the data is identified by a persistent identifier.
        A persistent identifier ensures that the data will remain findable over time and reduces the
        risk of broken links.

        Parameters
        ----------
        identifier_term_data : dict
            A dictionary with metadata information about the identifier/s used for the data (see ConfigTerms class for further details)

        Returns
        -------
        points
            Returns a value (out of 100) that reflects the amount of data identifiers that are persistent.
        msg
            Message with the results or recommendations to improve this indicator
        """
        term_data = kwargs["identifier_term_data"]
        term_metadata = term_data["metadata"]
        identifiers = []
        id_list = term_metadata.text_value.values[0]
        for ide in id_list:
            identifiers.append(ide["value"])

        points, msg_list = self.eval_persistency(identifiers, data_or_metadata="data")
        logger.debug(msg_list)

        return (points, msg_list)

    @ConfigTerms(term_id="identifier_term")
    def rda_f1_02m(self, **kwargs):
        """Indicator RDA-F1-02M
        This indicator is linked to the following principle: F1 (meta)data are assigned a globally unique and eternally persistent identifier.

        The indicator serves to evaluate whether the identifier of the metadata is globally unique, i.e. that there are no two identical
        identifiers that identify different metadata records.

        Parameters
        ----------
        identifier_term_data : dict
            A dictionary with metadata information about the identifier/s used for the data (see ConfigTerms class for further details)

        Returns
        -------
        points
            - 0/100   if the identifier used for the metadata is not globally unique.
            - 100/100 if the identifier used for the metadata is globally unique.
        msg
            Message with the results or recommendations to improve this indicator
        """
        term_data = kwargs["identifier_term"]
        term_metadata = term_data["metadata"]

        id_list = term_metadata.text_value.values
        points, msg_list = self.eval_uniqueness(id_list, data_or_metadata="metadata")
        logger.debug(msg_list)

        return (points, msg_list)

    @ConfigTerms(term_id="identifier_term_data")
    def rda_f1_02d(self, **kwargs):
        """Indicator RDA-F1-02D
        This indicator is linked to the following principle: F1 (meta)data are assigned a globally unique and eternally persistent identifier.

        The indicator serves to evaluate whether the identifier of the data is globally unique, i.e. that there are no two people that would
        use that same identifier for two different digital objects.

        Parameters
        ----------
        identifier_term_data : dict
            A dictionary with metadata information about the identifier/s used for the data (see ConfigTerms class for further details)

        Returns
        -------
        points
            Returns a value (out of 100) that reflects the amount of data identifiers that are globally unique.
        msg
            Message with the results or recommendations to improve this indicator
        """
        term_data = kwargs["identifier_term_data"]
        term_metadata = term_data["metadata"]
        identifiers = []
        id_list = term_metadata.text_value.values[0]
        for ide in id_list:
            identifiers.append(ide["value"])

        points, msg_list = self.eval_uniqueness(identifiers, data_or_metadata="data")
        logger.debug(msg_list)

        return (points, msg_list)

    @ConfigTerms(term_id="terms_findability_richness")
    def rda_f2_01m(self, **kwargs):
        """Indicator RDA-F2-01M
        This indicator is linked to the following principle: F2: Data are described with rich metadata.

        The indicator is about the presence of metadata, but also about how much metadata is
        provided and how well the provided metadata supports discovery.

        Parameters
        ----------
        terms_findability_richness : dict (see ConfigTerms class for further details)
            A dictionary with metadata information about the elements that provide findability/discoverability richness.

        Returns
        -------
        points
            Returns a value (out of 100) that reflects the grade of compliance with the "Dublin Core Metadata for Resource Discovery".
        msg
            Message with the results or recommendations to improve this indicator.
        """
        terms_findability_dublin_core = ast.literal_eval(
            self.config["dublin-core"]["terms_findability_richness"]
        )
        if not terms_findability_dublin_core:
            points, msg_list = (
                0,
                [
                    "Dublin Core's terms/elements for 'Metadata for Resource Discovery' are not defined in configuration. Please do so within '[dublin-core]' section."
                ],
            )
        else:
            term_data = kwargs["terms_findability_richness"]
            term_list = term_data["list"]
            term_metadata = term_data["metadata"]

            dc_term_num = len(terms_findability_dublin_core)
            points_per_dc_term = round(100 / dc_term_num)

            term_metadata_num = len(term_metadata.index.to_list())
            term_list_num = len(term_list)
            if term_metadata_num == term_list_num:
                logger.debug(
                    "Gathered all metadata terms defined in configuration (%s out of %s)"
                    % (term_metadata_num, term_list_num)
                )
            else:
                logger.warning(
                    "The number of metadata elements gathered differs from the expected list defined in configuration (%s out of %s)"
                    % (term_metadata_num, term_list_num)
                )
            points = term_metadata_num * points_per_dc_term
            msg_list = [
                "Found %s (out of %s) metadata elements matching 'Dublin Core Metadata for Resource Discovery' elements"
                % (term_metadata_num, dc_term_num)
            ]

        return (points, msg_list)

    @ConfigTerms(term_id="identifier_term_data")
    def rda_f3_01m(self, **kwargs):
        """Indicator RDA-F3-01M
        This indicator is linked to the following principle: F3: Metadata clearly and explicitly include the identifier of the data they describe.

        The indicator deals with the inclusion of the reference (i.e. the identifier) of the
        digital object in the metadata so that the digital object can be accessed.

        Parameters
        ----------
        identifier_term_data : dict
            A dictionary with metadata information about the identifier/s used for the data (see ConfigTerms class for further details)

        Returns
        -------
        points
            - 100 if metadata contains identifiers for the data.
            - 0 otherwise.
        msg
            Statement about the assessment exercise
        """
        term_data = kwargs["identifier_term_data"]
        term_metadata = term_data["metadata"]

        # ConfigTerms already enforces term_metadata not to be empty
        id_list = term_metadata.text_value.values[0]
        msg = "Metadata includes identifier/s for the data: %s" % id_list
        points = 100

        return (points, [{"message": msg, "points": points}])

    def rda_f4_01m(self):
        """Indicator RDA-F4-01M
        This indicator is linked to the following principle: F4: (Meta)data are registered or indexed
        in a searchable resource.

        The indicator tests whether the metadata is offered in such a way that it can be indexed.
        In some cases, metadata could be provided together with the data to a local institutional
        repository or to a domain-specific or regional portal, or metadata could be included in a
        landing page where it can be harvested by a search engine. The indicator remains broad
        enough on purpose not to  limit the way how and by whom the harvesting and indexing of
        the data might be done.

        Returns
        -------
        points
            - 100 if metadata could be gathered using any of the supported protocols (OAI-PMH, HTTP).
            - 0 otherwise.
        msg
            Message with the results or recommendations to improve this indicator
        """
        if not self.metadata.empty:
            msg = "Metadata is gathered programmatically through HTTP (API REST), thus can be harvested and indexed."
            points = 100
        else:
            msg = (
                "Could not gather metadata from endpoint: %s. Metadata cannot be harvested and indexed."
                % self.oai_base
            )
            points = 0

        return (points, [{"message": msg, "points": points}])

    @ConfigTerms(term_id="terms_access")
    def rda_a1_01m(self, **kwargs):
        """RDA indicator:  RDA-A1-01M

        This indicator is linked to the following principle: A1: (Meta)data are retrievable by their
        identifier using a standardised communication protocol. More information about that
        principle can be found here.
        The indicator refers to the information that is necessary to allow the requester to gain access
        to the digital object. It is (i) about whether there are restrictions to access the data (i.e.
        access to the data may be open, restricted or closed), (ii) the actions to be taken by a
        person who is interested to access the data, in particular when the data has not been
        published on the Web and (iii) specifications that the resources are available through
        eduGAIN7 or through specialised solutions such as proposed for EPOS.

        Technical assessment:
        - 80/100 points if pointers for downloading the data are provided
        - 20/100 points if license information is provided (10 if license exists & 10 if open license)

        Returns
        -------
        points
            A number between 0 and 100 to indicate how well this indicator is supported
        msg
            Message with the results or recommendations to improve this indicator
        """
        points = 0
        msg_list = []
        terms_access = kwargs["terms_access"]
        terms_access_list = terms_access["list"]
        terms_access_metadata = terms_access["metadata"]

        # Check #1: presence of 'downloadURL' and 'DOI'
        _elements = ["downloadURL", "identifiers"]
        data_access_elements = terms_access_metadata.loc[
            terms_access_metadata["element"].isin(_elements)
        ]

        _indexes = data_access_elements.index.to_list()

        for element in data_access_elements.values:
            if element[1] == "identifiers":
                try:
                    if element[2][0]["type"] == "DOI":
                        points += 40
                except:
                    points += 0

            else:
                points += 40

        _msg = "Found %s metadata elements for accessing the data: %s" % (
            len(_indexes),
            _elements,
        )

        logger.info(_msg)
        msg_list.append({"message": _msg, "points": points})

        # Check #2: presence of a license
        _points = 0
        license_elements = terms_access_metadata.loc[
            terms_access_metadata["element"].isin(["license"]), "text_value"
        ]
        license_list = license_elements.values
        if len(license_list) > 0:
            _points = 10
            _msg = "Found a license for the data"
        else:
            _msg = "License not found for the data"
        points += _points
        logger.info(_msg)
        msg_list.append({"message": _msg, "points": _points})

        # Check #2.1: open license listed in SPDX
        _points = 0
        _points_license, _msg_license = self.rda_r1_1_02m(license_list=license_list)
        if _points_license == 100:
            _points = 10
            _msg = "License listed in SPDX license list"
        else:
            _msg = "License not listed in SPDX license list"
        points += _points
        logger.info(_msg)
        msg_list.append({"message": _msg, "points": _points})

        logger.info("Total points for RDA-A1-01M: %s" % points)

        return (points, msg_list)

    def rda_a1_02m(self):
        """Indicator RDA-A1-02M
        This indicator is linked to the following principle: A1: (Meta)data are retrievable by their
        identifier using a standardised communication protocol.
        The indicator refers to any human interactions that are needed if the requester wants to
        access metadata. The FAIR principle refers mostly to automated interactions where a
        machine is able to access the metadata, but there may also be metadata that require human
        interactions. This may be important in cases where the metadata itself contains sensitive
        information. Human interaction might involve sending an e-mail to the metadata owner, or
        calling by telephone to receive instructions.

        Technical assesment:
        -   100/100 if the link to the manual aquisition of the  metadata is checked


        Returns
        -------
        points
            A number between 0 and 100 to indicate how well this indicator is supported
        msg
            Message with the results or recommendations to improve this indicator
        """
        points = 0
        msg = "No reference has been found for the manual obtention of the metadata"
        msg_list = []

        if self.metadata_access_manual:
            if ut.check_link(self.metadata_access_manual[0]):
                msg = (
                    "Documentation for the manual obtention of the metadata can be found in "
                    + str(self.metadata_access_manual[0])
                )
                points = 100

        msg_list.append({"message": msg, "points": points})

        return (points, msg_list)

    def rda_a1_02d(self):
        """Indicator RDA-A1-02M
        This indicator is linked to the following principle: A1: (Meta)data are retrievable by their
        identifier using a standardised communication protocol.
        The indicator refers to any human interactions that are needed if the requester wants to
        access metadata. The FAIR principle refers mostly to automated interactions where a
        machine is able to access the metadata, but there may also be metadata that require human
        interactions. This may be important in cases where the metadata itself contains sensitive
        information. Human interaction might involve sending an e-mail to the metadata owner, or
        calling by telephone to receive instructions.

        Technical assesment:
        -   100/100 if the link to the manual aquisition of the  data is checked


        Returns
        -------
        points
            A number between 0 and 100 to indicate how well this indicator is supported
        msg
            Message with the results or recommendations to improve this indicator
        """
        points = 0
        msg = "No reference has been found for the manual obtention of the data"
        msg_list = []

        if self.data_access_manual:
            if ut.check_link(self.data_access_manual[0]):
                msg = (
                    "Documentation for the manual obtention of the data can be found in "
                    + str(self.data_access_manual[0])
                )
                points = 100

        msg_list.append({"message": msg, "points": points})

        return (points, msg_list)

    def rda_a1_03m(self):
        """Indicator RDA-A1-03M Metadata identifier resolves to a metadata record
        This indicator is linked to the following principle: A1: (Meta)data are retrievable by their
        identifier using a standardised communication protocol.
        This indicator is about the resolution of the metadata identifier. The identifier assigned to
        the metadata should be associated with a resolution service that enables access to the
        metadata record.

        Technical assesment:
        -   100/100 if the metadata is found by the tool

        Returns
        -------
        points
            A number between 0 and 100 to indicate how well this indicator is supported
        msg
            Message with the results or recommendations to improve this indicator
        """
        points = 0
        msg = (
            "Metadata record cannot be retrieved from metadata identifier: %s"
            % self.item_id
        )
        if not self.metadata.empty:
            points = 100
            msg = (
                "Metadata record could be retrieved from metadata identifier: %s"
                % self.item_id
            )

        msg_list = [{"message": msg, "points": points}]

        return (points, msg_list)

    @ConfigTerms(term_id="terms_access")
    def rda_a1_03d(self, **kwargs):
        """Indicator RDA-A1-03d
        This indicator is linked to the following principle: A1: (Meta)data are retrievable by their
        identifier using a standardised communication protocol. More information about that
        principle can be found here.
        This indicator is about the resolution of the identifier that identifies the digital object. The
        identifier assigned to the data should be associated with a formally defined
        retrieval/resolution mechanism that enables access to the digital object, or provides access
        instructions for access in the case of human-mediated access. The FAIR principle and this
        indicator do not say anything about the mutability or immutability of the digital object that
        is identified by the data identifier -- this is an aspect that should be governed by a
        persistence policy of the data provider.

        Technical assesment:
        -    100/100 if all object identifiers are resolvable 0 if none
        -    On any other case the resultant points will be proportional to the % of resovable identifiers

        Returns
        -------
        points
            A number between 0 and 100 to indicate how well this indicator is supported
        msg
            Message with the results or recommendations to improve this indicator
        """
        points = 0
        msg = "No DOI or way to access the data was found "
        _msg_list = []
        terms_access = kwargs["terms_access"]
        terms_access_list = terms_access["list"]
        terms_access_metadata = terms_access["metadata"]

        _elements = ["downloadURL", "identifiers"]
        data_access_elements = terms_access_metadata.loc[
            terms_access_metadata["element"].isin(_elements)
        ]
        _indexes = data_access_elements.index.to_list()

        if _indexes == []:
            return (
                points,
                {
                    "message": "No DOI or way to access the data was found",
                    "points": points,
                },
            )

        doi = terms_access_metadata.loc[
            terms_access_metadata["element"] == "identifiers"
        ].text_value
        if len(doi) == 0:
            return (points, [{"message": msg, "points": points}])
        doi = doi.values[0][0]["value"]

        if doi[:15] == "https://doi.org":
            doi = [doi[16:]]
        else:
            doi = [doi]

        if type(doi) in [str]:
            doi = [str]
        doi_items_num = len(doi)
        logger.debug("Obtained %s DOIs from metadata: %s" % (doi_items_num, doi))

        _resolves_num = 0
        for doi_item in doi:
            resolves, values = False, []
            _msgs = [
                "Found Handle/DOI identifier: %s (1 out of %s):"
                % (doi_item, doi_items_num)
            ]
            try:
                resolves, msg, values = ut.resolve_handle(doi_item)

            except Exception as e:
                _msg_list.append(str(e))
                logger.error(e)
                continue
            else:
                if resolves:
                    _resolves_num += 1
                    _msgs.append("(i) %s" % msg)
                if values:
                    _resolved_url = None
                    for _value in values:
                        if _value.get("type") in ["URL"]:
                            _resolved_url = _value["data"]["value"]
                    if _resolved_url:
                        _msgs.append("(ii) Resolution URL: %s" % _resolved_url)
                _msg_list.append(" ".join(_msgs))
        remainder = _resolves_num % doi_items_num
        if remainder == 0:
            if _resolves_num > 0:
                points = 100
        else:
            points = round((_resolves_num * 100) / doi_items_num)

        msg_list = [{"message": " ".join(_msg_list), "points": points}]

        return (points, msg_list)

    def rda_a1_04m(self, return_protocol=False):
        """Indicator RDA-A1-04M
        This indicator is linked to the following principle: A1: (Meta)data are retrievable by their
        identifier using a standardised communication protocol. More information about that
        principle can be found here.
        The indicator concerns the protocol through which the metadata is accessed and requires
        the protocol to be defined in a standard.

        Tecnical assesment:
        -   100/100 if the endpoint protocol is in the accepted protocols list

        Returns
        -------
        points
            A number between 0 and 100 to indicate how well this indicator is supported
        msg
            Message with the results or recommendations to improve this indicator
        """
        points = 0

        protocol = ut.get_protocol_scheme(self.oai_base)
        if protocol in self.terms_access_protocols:
            points = 100
            msg = "Found a standarised protocol to access the metadata record: " + str(
                protocol
            )
        else:
            msg = (
                "Found a non-standarised protocol to access the metadata record: %s"
                % str(protocol)
            )
        msg_list = [{"message": msg, "points": points}]

        if return_protocol:
            return (points, msg_list, protocol)

        return (points, msg_list)

    @ConfigTerms(term_id="terms_access")
    def rda_a1_04d(self, return_protocol=False, **kwargs):
        """Indicator RDA-A1-04D
        This indicator is linked to the following principle: A1: (Meta)data are retrievable by their
        identifier using a standardised communication protocol. More information about that
        principle can be found here.
        The indicator concerns the protocol through which the digital object is accessed and requires
        the protocol to be defined in a standard.

        Tecnical assesment:
        -   100/100 if the download protocol is in the accepted protocols list

        Returns
        -------
        points
            A number between 0 and 100 to indicate how well this indicator is supported
        msg
            Message with the results or recommendations to improve this indicator
        """
        points = 0
        msg = ""

        terms_access = kwargs["terms_access"]
        terms_access_list = terms_access["list"]
        terms_access_metadata = terms_access["metadata"]

        _elements = [
            "downloadURL",
        ]
        data_access_elements = terms_access_metadata.loc[
            terms_access_metadata["element"].isin(_elements)
        ]

        url = terms_access_metadata.loc[
            terms_access_metadata["element"] == "downloadURL", "text_value"
        ]

        if len(url.values) == 0:
            return (
                points,
                {
                    "message": "Could not check data access protocol: EPOS metadata element <downloadURL> not found",
                    "points": points,
                },
            )

        protocol_list = []
        """If (type(url.values))== (type(np.array([]))): print("nce") link =
        url.values.tolist()

        print("aaaaaaa") print(url.values,type(url.values)) return(0,'testing')
        """
        for link in url.values:
            parsed_endpoint = urllib.parse.urlparse(link)
            protocol = parsed_endpoint.scheme
            if protocol in self.terms_access_protocols:
                points = 100
                protocol_list.append(protocol)

        if points == 100:
            msg = "Found %s standarised protocols to access the data: %s" % (
                len(protocol_list),
                protocol_list,
            )
        msg_list = [{"message": msg, "points": points}]

        if return_protocol:
            return (points, msg_list, protocol_list)

        return (points, msg_list)

    @ConfigTerms(term_id="terms_access")
    def rda_a1_05d(self, **kwargs):
        """Indicator RDA-A1-05M
        This indicator is linked to the following principle: A1: (Meta)data are retrievable by their
        identifier using a standardised communication protocol. More information about that
        principle can be found here.
        The indicator refers to automated interactions between machines to access digital objects.
        The way machines interact and grant access to the digital object will be evaluated by the
        indicator.

        Tecnical assesment:
        -   100/100 if the downloadURL link is checked

        Returns
        -------
        points
            A number between 0 and 100 to indicate how well this indicator is supported
        msg
            Message with the results or recommendations to improve this indicator
        """

        points = 0
        msg_list = []

        terms_access = kwargs["terms_access"]
        terms_access_list = terms_access["list"]
        terms_access_metadata = terms_access["metadata"]

        url = terms_access_metadata.loc[
            terms_access_metadata["element"] == "downloadURL", "text_value"
        ]
        url_list = url.values
        if len(url_list) > 0:
            for link in url_list:
                if ut.check_link(link):
                    points = 100
                    msg_list.append(
                        {
                            "message": "Data can be accessed programmatically: the URL is resolvable: %s"
                            % str(link),
                            "points": points,
                        }
                    )
        else:
            return (
                points,
                {
                    "message": "Could not check data access protocol: EPOS metadata element <downloadURL> not found",
                    "points": points,
                },
            )

        return (points, msg_list)

    def rda_a1_1_01m(self):
        """Indicator RDA-A1.1_01M
        This indicator is linked to the following principle: A1.1: The protocol is open, free and
        universally implementable. More information about that principle can be found here.
        The indicator tests that the protocol that enables the requester to access metadata can be
        freely used. Such free use of the protocol enhances data reusability.

        Technical assesment:
        -   100/100 if the endpoint protocol is in the accepted protocols list

        Returns
        -------
        points
            A number between 0 and 100 to indicate how well this indicator is supported
        msg
            Message with the results or recommendations to improve this indicator
        """
        points, msg_list, protocol = self.rda_a1_04m(return_protocol=True)
        if points == 100:
            msg_list = [
                {
                    "message": "Found a free protocol to access the metadata record: %s"
                    % protocol,
                    "points": points,
                }
            ]

        return (points, msg_list)

    def rda_a1_1_01d(self):
        """Indicator RDA-A1-01D
        This indicator is linked to the following principle: A1.1: The protocol is open, free and
        universally implementable. More information about that principle can be found here.
        The indicator tests that the protocol that enables the requester to access metadata can be
        freely used. Such free use of the protocol enhances data reusability.

        Technical assesment:
        -   100/100 if the downloadURL protocol is in the accepted protocols list

        Returns
        -------
        points
            A number between 0 and 100 to indicate how well this indicator is supported
        msg
            Message with the results or recommendations to improve this indicator
        """
        found_download_url = False
        result_data = self.rda_a1_04d(return_protocol=True)
        if len(result_data) == 3:
            points, msg_list, protocol_list = result_data
            found_download_url = True
        else:
            points, msg_list = result_data

        if points == 0:
            if found_download_url:
                msg_list = [
                    {
                        "message": "None of the protocol/s to access the data is free",
                        "points": points,
                    }
                ]
        elif points == 100:
            msg_list = [
                {
                    "message": "Found free protocol/s to access the data: %s"
                    % " ".join(protocol_list),
                    "points": points,
                }
            ]

        return (points, msg_list)

    @ConfigTerms(term_id="terms_reusability_richness")
    def rda_i1_01d(self, **kwargs):
        """Indicator RDA-A1-01M
        This indicator is linked to the following principle: I1: (Meta)data use a formal,
        accessible, shared, and broadly applicable language for knowledge
        representation.
        -------
        points
            A number between 0 and 100 to indicate how well this indicator is supported
        msg
            Message with the results or recommendations to improve this indicator
        """
        points = 0
        msg = "No internet media file path found"
        internetMediaFormats = []
        availableFormats = []
        path = self.internet_media_types_path[0]

        try:
            f = open(path)
            f.close()

        except:
            msg = "The config.ini internet media types file path does not arrive at any file. Try 'static/internetmediatipes190224.csv'"
            return (points, [{"message": msg, "points": points}])

        f = open(path)
        csv_reader = csv.reader(f)

        for row in csv_reader:
            internetMediaFormats.append(row[0])

        f.close()

        terms_reusability_richness = kwargs["terms_reusability_richness"]
        terms_reusability_richness_list = terms_reusability_richness["list"]
        terms_reusability_richness_metadata = terms_reusability_richness["metadata"]

        element = terms_reusability_richness_metadata.loc[
            terms_reusability_richness_metadata["element"].isin(["availableFormats"]),
            "text_value",
        ].values[0]

        for form in element:
            availableFormats.append(form["label"])

        msg = "None of the formats appear in internet media types"
        for aform in availableFormats:
            for iform in internetMediaFormats:
                if aform.casefold() == iform.casefold():
                    points = 100
                    msg = "Your data uses a correct way to present information present in https://www.iana.org/assignments/media-types/media-types.xhtml "
        return (points, [{"message": msg, "points": points}])

    @ConfigTerms(term_id="terms_data_model")
    def rda_i1_02d(self, **kwargs):
        """Indicator RDA-I1-02d
        This indicator is linked to the following principle: I1: (Meta)data use a formal, accessible,
        shared, and broadly applicable language for knowledge representation. More information
        about that principle can be found here.

        This indicator focuses on the machine-understandability aspect of the data. This means that
        data should be readable and thus interoperable for machines without any requirements such
        as specific translators or mappings.

        Technical proposal:

        Returns
        -------
        points
            A number between 0 and 100 to indicate how well this indicator is supported
        msg
            Message with the results or recommendations to improve this indicator
        """
        points = 0

        terms_data_model = kwargs["terms_data_model"]
        terms_data_model_list = terms_data_model["list"]
        terms_data_model_metadata = terms_data_model["metadata"]

        if len(terms_data_model_list) == 0:
            msg = "EPOS API does not provide information about the knowledge representation model used for the data"

        else:
            element = terms_data_model_list
            data_model_elements = terms_data_model_metadata.loc[
                terms_data_model_metadata["element"].isin([element[0]]),
                "text_value",
            ]
            data_model_list = data_model_elements.values
            if len(data_model_list) > 0:
                points = 100
                msg = "Found information about the knowledge representation model used for the data"

        return (points, [{"message": msg, "points": points}])

    def rda_i1_02m(self):
        """Indicator RDA-I1-02M
        This indicator is linked to the following principle: I1: (Meta)data use a formal, accessible,
        shared, and broadly applicable language for knowledge representation. More information
        about that principle can be found here."""
        points = 0

        return (
            points,
            [
                {
                    "message": "Test not implemented for EPOS ICS-C metadata catalog",
                    "points": points,
                }
            ],
        )

    def rda_i2_01d(self):
        """Indicator RDA-A1-01M
        This indicator is linked to the following principle: I2: (Meta)data use vocabularies that follow
        the FAIR principles. More information about that principle can be found here.
        The indicator requires the controlled vocabulary used for the data to conform to the FAIR
        principles, and at least be documented and resolvable using globally unique
        -------
        points
            A number between 0 and 100 to indicate how well this indicator is supported
        msg
            Message with the results or recommendations to improve this indicator
        """
        points = 0
        msg = "This test implies access to the content of the data and match terms used there with FAIR-compliant vocabularies. As it is defined, its implementation is too costly"

        return (points, [{"message": msg, "points": points}])

    def rda_i3_01m(self):
        """Indicator RDA-I3-01M
        This indicator is linked to the following principle: I3: (Meta)data include qualified references
        to other (meta)data. More information about that principle can be found here.
        The indicator is about the way that metadata is connected to other metadata, for example
        through links to information about organisations, people, places, projects or time periods
        that are related to the digital object that the metadata describes.
        Technical proposal:
        Parameters
        ----------
        item_id : str
            Digital Object identifier, which can be a generic one (DOI, PID), or an internal (e.g. an
            identifier from the repo)
        Returns
        -------
        points
            A number between 0 and 100 to indicate how well this indicator is supported
        msg
            Message with the results or recommendations to improve this indicator
        """

        points = 0
        msg = ""
        try:
            if len(self.terms_qualified_references) > 1:
                id_term_list = pd.DataFrame(
                    self.terms_qualified_references, columns=["term", "qualifier"]
                )
            else:
                id_term_list = pd.DataFrame(
                    self.terms_qualified_references, columns=["term"]
                )
            id_list = ut.find_ids_in_metadata(self.metadata, id_term_list)

            if len(id_list) > 0:
                if len(id_list[id_list.type.notnull()]) > 0:
                    for i, e in id_list[id_list.type.notnull()].iterrows():
                        if "url" in e.type:
                            e.type.remove("url")
                            if "orcid" in e.type:
                                msg = _(
                                    "Your (meta)data is identified with this ORCID: "
                                )
                                points = 100
                                msg = msg + "| %s: %s | " % (e.identifier, e.type)
        except Exception as e:
            logger.error(e)
        if points == 0:
            msg = "%s: %s" % (
                _(
                    "No contributors found with persistent identifiers (ORCID). You should add some reference on the following element(s)"
                ),
                self.terms_qualified_references,
            )
        return (points, [{"message": msg, "points": points}])

    def rda_i3_01d(self):
        """Indicator RDA-I3-01D
        This indicator is linked to the following principle: I3: (Meta)data include qualified references
        to other (meta)data. More information about that principle can be found here.
        The indicator is about the way that metadata is connected to other metadata, for example
        through links to information about organisations, people, places, projects or time periods
        that are related to the digital object that the metadata describes.
        Technical proposal:
        Parameters
        ----------
        item_id : str
            Digital Object identifier, which can be a generic one (DOI, PID), or an internal (e.g. an
            identifier from the repo)
        Returns
        -------
        points
            A number between 0 and 100 to indicate how well this indicator is supported
        msg
            Message with the results or recommendations to improve this indicator
        """
        points = 0
        msg = "This test implies checking the presence of qualified references within the content of the data. As it is defined, its implementation is too costly."

        return (points, [{"message": msg, "points": points}])

    def rda_i3_02m(self):
        """Indicator RDA-I3-02M
        This indicator is linked to the following principle: I3: (Meta)data include qualified references
        to other (meta)data. More information about that principle can be found here.
        This indicator is about the way metadata is connected to other data, for example linking to
        previous or related research data that provides additional context to the data. Please note
        that this is not about the link from the metadata to the data it describes; that link is
        considered in principle F3 and in indicator RDA-F3-01M.
        Technical proposal:
        Parameters
        ----------
        item_id : str
            Digital Object identifier, which can be a generic one (DOI, PID), or an internal (e.g. an
            identifier from the repo)
        Returns
        -------
        points
            A number between 0 and 100 to indicate how well this indicator is supported
        msg
            Message with the results or recommendations to improve this indicator
        """
        points = 0
        msg = _(
            "No references found. Suggested terms to add: %s" % self.terms_relations
        )
        try:
            if len([self.terms_relations[0]]) > 1:
                id_term_list = pd.DataFrame(
                    self.terms_relations, columns=["term", "qualifier"]
                )
            else:
                id_term_list = pd.DataFrame(self.terms_relations, columns=["term"])
            id_list = ut.find_ids_in_metadata(self.metadata, id_term_list)
            if len(id_list) > 0:
                if len(id_list[id_list.type.notnull()]) > 0:
                    for i, e in id_list[id_list.type.notnull()].iterrows():
                        if "url" in e.type:
                            e.type.remove("url")
                        if len(e.type) > 0:
                            msg = _("Your (meta)data reference this digital object: ")
                            points = 100
                            msg = msg + "| %s: %s | " % (e.identifier, e.type)
        except Exception as e:
            logger.error(e)

        return (points, [{"message": msg, "points": points}])

    def rda_i3_02d(self):
        """Indicator RDA-I3-02D
        This indicator is linked to the following principle: I3: (Meta)data include qualified references
        to other (meta)data. More information about that principle can be found here.
        The indicator is about the way that metadata is connected to other metadata, for example
        through links to information about organisations, people, places, projects or time periods
        that are related to the digital object that the metadata describes.
        Returns
        -------
        points
            A number between 0 and 100 to indicate how well this indicator is supported
        msg
            Message with the results or recommendations to improve this indicator
        """

        points = 0
        msg = "This test implies checking the presence of qualified references within the content of the data. As it is defined, its implementation is too costly."

        return (points, [{"message": msg, "points": points}])

    def rda_i3_03m(self):
        """Indicator RDA-I3-03M
        This indicator is linked to the following principle: I3: (Meta)data include qualified references
        to other (meta)data. More information about that principle can be found here.
        This indicator is about the way metadata is connected to other metadata, for example to
        descriptions of related resources that provide additional context to the data. The references
        need to be qualified which means that the relation
        Technical proposal:
        Parameters
        ----------
        item_id : str
            Digital Object identifier, which can be a generic one (DOI, PID), or an internal (e.g. an
            identifier from the repo)
        Returns
        -------
        points
            A number between 0 and 100 to indicate how well this indicator is supported
        msg
            Message with the results or recommendations to improve this indicator
        """
        points = 0
        msg = _(
            "No references found. Suggested terms to add: %s" % self.terms_relations
        )
        try:
            if len(self.terms_relations) > 1:
                id_term_list = pd.DataFrame(
                    self.terms_relations, columns=["term", "qualifier"]
                )
            else:
                id_term_list = pd.DataFrame(self.terms_relations, columns=["term"])

            id_list = ut.find_ids_in_metadata(self.metadata, id_term_list)

            if len(id_list) > 0:
                if len(id_list[id_list.type.notnull()]) > 0:
                    p
                    for i, e in id_list[id_list.type.notnull()].iterrows():
                        if "url" in e.type:
                            e.type.remove("url")
                        if len(e.type) > 0:
                            msg = _("Your (meta)data reference this digital object: ")
                            points = 100
                            msg = msg + "| %s: %s | " % (e.identifier, e.type)
        except Exception as e:
            logger.error(e)

        return (points, [{"message": msg, "points": points}])

    @ConfigTerms(term_id="terms_reusability_richness")
    def rda_r1_01m(self, **kwargs):
        """Indicator RDA-A1-01M
        This indicator is linked to the following principle: R1: (Meta)data are richly described with a
        plurality of accurate and relevant attributes. More information about that principle can be
        found here.
        The indicator concerns the quantity but also the quality of metadata provided in order to
        enhance data reusability.
        Technical proposal:
        Parameters
        ----------
        item_id : str
            Digital Object identifier, which can be a generic one (DOI, PID), or an internal (e.g. an
            identifier from the repo)
        Returns
        -------
        points
            A number between 0 and 100 to indicate how well this indicator is supported
        msg
            Message with the results or recommendations to improve this indicator
        """
        points = 0

        terms_reusability_richness = kwargs["terms_reusability_richness"]
        terms_reusability_richness_list = terms_reusability_richness["list"]
        terms_reusability_richness_metadata = terms_reusability_richness["metadata"]

        reusability_element_list = []
        for element in terms_reusability_richness_list:
            element_df = terms_reusability_richness_metadata.loc[
                terms_reusability_richness_metadata["element"].isin([element[0]]),
                "text_value",
            ]

            element_values = element_df.values
            if len(element_values) > 0:
                reusability_element_list.extend(element_values)
        if len(reusability_element_list) > 0:
            msg = "Found %s metadata elements that enhance reusability: %s" % (
                len(reusability_element_list),
                reusability_element_list,
            )
        else:
            msg = "Could not fing any metadata element that enhance reusability"
        points = (
            len(reusability_element_list) / len(terms_reusability_richness_list) * 100
        )

        return (points, [{"message": msg, "points": points}])

    def rda_r1_3_02m(self):
        """Indicator RDA-R1.3-02M
        This indicator is linked to the following principle: R1.3: (Meta)data meet domain-relevant
        community standards. More information about that principle can be found here.
        This indicator requires that the metadata follows a community standard that has a machineunderstandable expression.
        Technical proposal:
        Parameters
        ----------
        item_id : str
            Digital Object identifier, which can be a generic one (DOI, PID), or an internal (e.g. an
            identifier from the repo)
        Returns
        -------
        points
            A number between 0 and 100 to indicate how well this indicator is supported
        msg
            Message with the results or recommendations to improve this indicator
        """
        # Check metadata XML or RDF schema
        points = 0
        msg = _(
            "Currently, this tool does not include community-based schemas. If you need to include yours, please contact."
        )

        return (points, [{"message": msg, "points": points}])

    def rda_r1_3_01m(self):
        """Indicator RDA-R1.3-01M
        This indicator is linked to the following principle: R1.3: (Meta)data meet domain-relevant
        community standards.

        This indicator requires that metadata complies with community standards.

        Technical proposal:

        Parameters
        ----------
        item_id : str
            Digital Object identifier, which can be a generic one (DOI, PID), or an internal (e.g. an
            identifier from the repo)

        Returns
        -------
        points
            A number between 0 and 100 to indicate how well this indicator is supported
        msg
            Message with the results or recommendations to improve this indicator
        """
        # TO REDEFINE
        points = 0
        msg = _(
            "Currently, this repo does not include community-bsed schemas. If you need to include yours, please contact."
        )

        return (points, [{"message": msg, "points": points}])

    def rda_r1_3_01d(self):
        """Indicator RDA_R1.3_01D.

        Technical proposal:

        Parameters
        ----------
        item_id : str
            Digital Object identifier, which can be a generic one (DOI, PID), or an internal (e.g. an
            identifier from the repo)

        Returns
        -------
        points
            A number between 0 and 100 to indicate how well this indicator is supported
        msg
            Message with the results or recommendations to improve this indicator
        """
        # TO REDEFINE
        points = 0
        msg = _(
            "Currently, this repo does not include community-bsed schemas. If you need to include yours, please contact."
        )

        return (points, [{"message": msg, "points": points}])

    @ConfigTerms(term_id="terms_license")
    def rda_r1_1_01m(self, license_list=[], **kwargs):
        msg_list = []
        points = 0
        max_points = 100
        terms_license = kwargs["terms_license"]
        terms_license_list = terms_license["list"]
        terms_license_metadata = terms_license["metadata"]

        if not license_list:
            license_elements = terms_license_metadata.loc[
                terms_license_metadata["element"].isin(["license"]), "text_value"
            ]
            license_list = license_elements.values

        license_num = len(license_list)
        if license_num > 0:
            points = 100

            if license_num > 1:
                msg = "The licenses are : "
                for license in license_list:
                    msg = msg + " " + str(license) + " "
            else:
                msg = "The license is: " + str(license_list[0])

        return (points, [{"message": msg, "points": points}])

    @ConfigTerms(term_id="terms_license")
    def rda_r1_1_02m(self, license_list=[], **kwargs):
        """Indicator R1.1-02M
        This indicator is linked to the following principle: R1.1: (Meta)data are released with a clear
        and accessible data usage license.
        This indicator requires the reference to the conditions of reuse to be a standard licence,
        rather than a locally defined licence.
        Technical proposal:
        Parameters
        ----------
        item_id : str
            Digital Object identifier, which can be a generic one (DOI, PID), or an internal (e.g. an
            identifier from the repo)
        Returns
        -------
        points
            A number between 0 and 100 to indicate how well this indicator is supported
        msg
            Message with the results or recommendations to improve this indicator
        """
        points = 0
        max_points = 100

        terms_license = kwargs["terms_license"]
        terms_license_list = terms_license["list"]
        terms_license_metadata = terms_license["metadata"]

        if not license_list:
            license_elements = terms_license_metadata.loc[
                terms_license_metadata["element"].isin(["license"]), "text_value"
            ]
            license_list = license_elements.values

        license_num = len(license_list)
        license_standard_list = []
        points_per_license = round(max_points / license_num)
        for _license in license_list:
            _license_name = self.check_standard_license(_license)
            if not _license_name:
                _license_name = self.check_standard_license(_license + "/")

            if _license_name:
                license_standard_list.append(_license_name)
                points += points_per_license
                logger.debug(
                    "License <%s> is considered as standard by SPDX: adding %s points"
                    % (_license_name, points_per_license)
                )
        if points == 100:
            msg = (
                "License/s in use are considered as standard according to SPDX license list: %s"
                % license_standard_list
            )
        elif points > 0:
            msg = (
                "A subset of the license/s in use (%s out of %s) are standard according to SDPX license list: %s"
                % (len(license_standard_list), license_num, license_standard_list)
            )
        else:
            msg = "None of the license/s defined are standard according to SPDX license list"
        msg = " ".join([msg, "(points: %s)" % points])
        logger.info(msg)

        return (points, [{"message": msg, "points": points}])

    @ConfigTerms(term_id="terms_license")
    def rda_r1_1_03m(self, **kwargs):
        # Temporal until we get some machine readibility
        # The metadata received shoulgd look like
        """{
        "reference": "https://spdx.org/licenses/CC-BY-4.0.html",
        "isDeprecatedLicenseId": false,
        "detailsUrl": "https://spdx.org/licenses/CC-BY-4.0.json",
        "referenceNumber": 40,
        "name": "Creative Commons Attribution 4.0 International",
        "licenseId": "CC-BY-4.0",
        "seeAlso": [
          "https://creativecommons.org/licenses/by/4.0/legalcode"
        ],
        "isOsiApproved": false,
        "isFsfLibre": true
            }

          The interpreted format would look like pd.dataframe: {epos , reference ,"https://spdx.org/licenses/CC-BY-4.0.html", license-machine-readable}
        """
        points = 0
        msg = "Test not implemented for EPOS ICS-C metadata catalog"

        return (points, [{"message": msg, "points": points}])

    # Not tested with real data
    @ConfigTerms(term_id="terms_provenance")
    def rda_r1_2_01m(self, **kwargs):
        points = 0
        msg = "No provenance or curation  data found"
        terms_provenance = kwargs["terms_provenance"]
        terms_provenance_list = terms_provenance["list"]
        terms_provenance_metadata = terms_provenance["metadata"]

        if terms_provenance_metadata.__class__ == tuple:
            return (0, terms_provenance_metadata)

        provenance_elements = terms_provenance_metadata.loc[
            terms_provenance_metadata["element"].isin(
                ["curationAndProvenanceObligations"]
            ),
            "text_value",
        ]
        provenance_list = provenance_elements.values
        if len(provenance_list) > 0:
            points = 100

        return (points, [{"message": msg, "points": points}])

    def rda_r1_3_01m(self, **kwargs):
        """Indicator RDA-A1-01M
        This indicator is linked to the following principle: R1.3: (Meta)data meet domain-relevant
        community standards. More information about that principle can be found here.
        This indicator requires that data complies with community standards.

        Returns
        --------
        Points
           100 If the metadata standard appears in Fairsharing

        """
        msg = "No metadata standard"
        points = 0
        offline = True
        if self.metadata_standard == []:
            return (points, [{"message": msg, "points": points}])

        try:
            f = open(self.fairsharing_metadata_path[0])
            f.close()

        except:
            msg = "The config.ini fairshraing metatdata_path does not arrive at any file. Try 'static/fairsharing_metadata_standards140224.json'"
            return (points, [{"message": msg, "points": points}])

        if self.fairsharing_username != [""]:
            offline = False

        fairsharing = ut.get_fairsharing_metadata(
            offline,
            password=self.fairsharing_password[0],
            username=self.fairsharing_username[0],
            path=self.fairsharing_metadata_path[0],
        )
        for standard in fairsharing["data"]:
            if self.metadata_standard[0] == standard["attributes"]["abbreviation"]:
                points = 100
                msg = "Metadata standard in use complies with a community standard according to FAIRsharing.org"
        return (points, [{"message": msg, "points": points}])

    @ConfigTerms(term_id="terms_reusability_richness")
    def rda_r1_3_01d(self, **kwargs):
        """Indicator RDA-A1-01M
        This indicator is linked to the following principle: R1.3: (Meta)data meet domain-relevant
        community standards. More information about that principle can be found here.
        This indicator requires that data complies with community standards.

        Returns
        --------
        Points
           100 If the metadata standard appears in Fairsharing

        """
        msg = "No metadata standard"
        points = 0
        offline = True
        availableFormats = []
        fairformats = []
        if self.metadata_standard == []:
            return (points, [{"message": msg, "points": points}])

        terms_reusability_richness = kwargs["terms_reusability_richness"]
        terms_reusability_richness_list = terms_reusability_richness["list"]
        terms_reusability_richness_metadata = terms_reusability_richness["metadata"]

        element = terms_reusability_richness_metadata.loc[
            terms_reusability_richness_metadata["element"].isin(["availableFormats"]),
            "text_value",
        ].values[0]
        for form in element:
            availableFormats.append(form["label"])

        try:
            f = open(self.fairsharing_formats_path[0])
            f.close()

        except:
            msg = "The config.ini fairshraing metatdata_path does not arrive at any file. Try 'static/fairsharing_formats150224.json'"
            return (points, [{"message": msg, "points": points}])

        if self.fairsharing_username != [""]:
            offline = False

        fairsharing = ut.get_fairsharing_formats(
            offline,
            password=self.fairsharing_password[0],
            username=self.fairsharing_username[0],
            path=self.fairsharing_formats_path[0],
        )
        for fform in fairsharing["data"]:
            q = fform["attributes"]["name"][24:]
            fairformats.append(q)

        for fform in fairformats:
            for aform in availableFormats:
                if fform.casefold() == aform.casefold():
                    if points == 0:
                        msg = "Your item follows the comunity standard formats: "
                    points = 100
                    msg += "  " + str(aform)

        return (points, [{"message": msg, "points": points}])

    def rda_r1_3_02m(self, **kwargs):
        """Indicator RDA-A1-01M
        This indicator is linked to the following principle: R1.3: (Meta)data meet domain-relevant
        community standards. More information about that principle can be found here.
        This indicator requires that data complies with community standards.

        Returns
        --------
        Points
           100 If the metadata standard appears in Fairsharing it means that it has a machine understandable expresion

        """
        msg = "No metadata standard"
        points = 0

        if self.metadata_standard == []:
            return (points, [{"message": msg, "points": points}])

        points, msg = self.rda_r1_3_01m()
        if points == 100:
            msg = "Your metadata standard has a machine-understandable expression"

        return (points, [{"message": msg, "points": points}])

    def rda_r1_3_02d(self, **kwargs):
        """Indicator RDA-A1-01M
        This indicator is linked to the following principle: R1.3: (Meta)data meet domain-relevant
        community standards. More information about that principle can be found here.
        This indicator requires that data complies with community standards.

        Returns
        --------
        Points
           100 If the metadata standard appears in Fairsharing it means that it has a machine understandable expresion

        """
        msg = "No data standard found"
        points = 0

        points, msg = self.rda_r1_3_01d()
        if points == 100:
            msg = "Your data standard has a machine-understandable expression"

        return (points, [{"message": msg, "points": points}])<|MERGE_RESOLUTION|>--- conflicted
+++ resolved
@@ -93,7 +93,7 @@
         self.terms_access_protocols = ast.literal_eval(
             self.config[self.name]["terms_access_protocols"]
         )
-<<<<<<< HEAD
+
         self.metadata_standard = ast.literal_eval(
             self.config[self.name]["metadata_standard"]
         )
@@ -109,10 +109,9 @@
         )
         self.fairsharing_formats_path = ast.literal_eval(
             self.config["fairsharing"]["fairsharing_formats_path"]
-=======
+        )
         self.internet_media_types_path = ast.literal_eval(
             self.config["internet media types"]["path"]
->>>>>>> 3e791056
         )
 
     def get_metadata(self):
