{% extends 'base2.html' %}
{% block body %}
{% block content %}


<!-- DATOS TOTALES -->


<div class="works" id="metodologia">
  <div class="container">
  <!-- default heading -->
    <div class="default-heading3">
	   <p> {{ _('disclaimer_eva') }} </p>
	    <h2> {{ _('evaluation_for') }} <a href="{{ item_id }}"> {{ item_id }} </a></h2>
      <!-- heading -->
      <div class="accordion2-container">
	      <a href="#" class="accordion2-titulo" style="background: {{  result_color }}"><h2>Your Digital Object is {{ result_points }} % FAIR </h2>
          <span class="toggle-icon"></span>
          <div id="myProgress">
            <div id="myBar" style="width:{{  result_points }}%;background-color:{{  result_color }}">{{  result_points }}%</div>
          </div>
        </a>
        <div class="accordion2-content">

          {{ div|safe }}
          {{ script|safe }}

	  {{ div_f|safe }}
	  {{ script_f|safe }}
	</div>
      </div>

    <script type="text/javascript">
      var intervalID = setInterval(update_values,10000);

      function update_values() {

        function(data) {
	  $('#msg').text(data.msg);
	  $('#points').text(data.points);
          var myElement = document.getElementById("test_1");
	  myElement.setAttribute('style', 'background-color: '.concat(data.color));
	  console.log(data)
        });
      };

      function stopTextColor() {
        clearInterval(intervalID);
      }

    </script>

    <script src="{{ url_for('static', filename='js/script.js') }}"></script>

    <!-- Findable -->
    <div id="container-main">
      <div class="accordion2-container">
        <a href="#" class="accordion2-titulo" style="background: {{  findable['result']['color'] }}"><h2>Findable</h2>
	  <span class="toggle-icon"></span>
	  <div id="myProgress">
            <div id="myBar" style="width:{{  findable['result']['points'] }}%;background-color:{{  findable['result']['color'] }}">{{  findable['result']['points'] }}%</div>
          </div>
        </a>
        <div class="accordion2-content">

          {% for key in findable %}
	    {% if key != 'result' %}
	  <div class="accordion-container">
            <a href="#" class="accordion-titulo" style="background: {{  findable[key]['color'] }}">
	      {{ _(findable[key]['name']) }}
	     <div id="myProgress">
                  <div id="myBar" style="width:{{  findable[key]['points'] }}%;background-color:{{  findable[key]['color'] }}">{{  findable[key]['points'] }}%</div>
                </div>

	      <span class="toggle-icon">
	      </span>
	    </a>
            <div class="accordion-content">
              <!--- Indicator output -->
	        <table width="100%">
		  <tbody>
		    <tr>
		      <th style="background: rgba(144, 144, 144, 0.3);">{{ _('Indicator Level') }}</th>
		      {% if findable[key]['score']['weight'] == 20 %}
		      <td style="background: rgba(204, 204, 204, 0.3);" class="letratabla"> Essential </td>
		      {% elif findable[key]['score']['weight'] == 15 %}
		      <td style="background: rgba(204, 204, 204, 0.3);" class="letratabla"> Recommendable </td>
		      {% else %}
		      <td style="background: rgba(204, 204, 204, 0.3);" class="letratabla"> Optional </td>
		      {% endif %}
		    </tr>
		  </tbody>

		    <tbody>
		    <tr>
		      <th style="background: rgba(144, 144, 144, 0.3);">{{ _('Indicator Assesment') }}</th>
		      <td style="background: rgba(204, 204, 204, 0.3);" class="letratabla">{{ _("%s.indicator" % findable[key]['name']) }}</td>
		    </tr>
		  </tbody>

		    <tbody>
		    <tr>
		      <th style="background: rgba(144, 144, 144, 0.3);">{{ _('Technical Implementation') }}</th>
		      <td style="background: rgba(204, 204, 204, 0.3);" class="letratabla">{{ _("%s.technical" % findable[key]['name']) }}</td>
		    </tr>
		  </tbody>
		    <tbody>
		    <tr>
		      <th style="background: rgba(144, 144, 144, 0.3);">{{ _('Technical feedback') }}</th>
		       <td style="background: rgba(204, 204, 204, 0.3);" class="letratabla">
		      {% for message in findable[key]['msg'] %}
		        {{ message['message'] }}
		        <br>
		      {% endfor %}
		       </td>
		    </tr>
		  </tbody>
<<<<<<< HEAD
		 
=======

>>>>>>> 9b5c1e9e
		</table>
            </div>
          </div>
	  {% endif %}
	  {% endfor %}
	</div>
      </div>
    </div>
<<<<<<< HEAD
    
=======

>>>>>>> 9b5c1e9e
    <!-- Accessible -->
    <div id="container-main">
          <div class="accordion2-container">
            <a href="#" class="accordion2-titulo" style="background: {{ accessible['result']['color'] }}">
              <h2>Accessible</h2>
              <span class="toggle-icon"></span>
	      <div id="myProgress">
                <div id="myBar" style="width:{{  accessible['result']['points'] }}%;background-color:{{  accessible['result']['color'] }}">{{  accessible['result']['points'] }}%</div>
              </div>
            </a>
            <div class="accordion2-content">
              {% for key in accessible %}
	      {% if key != 'result' %}
              <div class="accordion-container">

                <a href="#" class="accordion-titulo" style="background: {{  accessible[key]['color'] }}">
			{{ _(accessible[key]['name']) }}
		  <div id="myProgress">
                    <div id="myBar" style="width:{{  accessible[key]['points'] }}%;background-color:{{  accessible[key]['color'] }}">{{  accessible[key]['points'] }}%</div>
                  </div>
		  <span class="toggle-icon">
		  </span>
		</a>
                <div class="accordion-content">
                <!--- Indicator output -->
                    <table width="100%">
			  <tbody>
			    <tr>
			      <th style="background: rgba(144, 144, 144, 0.3);">{{ _('Indicator Level') }}</th>
			      {% if accessible[key]['score']['weight'] == 20 %}
			      <td style="background: rgba(204, 204, 204, 0.3);" class="letratabla"> Essential </td>
			      {% elif accessible[key]['score']['weight'] == 15 %}
			      <td style="background: rgba(204, 204, 204, 0.3);" class="letratabla"> Recommendable </td>
			      {% else %}
			      <td style="background: rgba(204, 204, 204, 0.3);" class="letratabla"> Optional </td>
			      {% endif %}
			    </tr>
			  </tbody>

			    <tbody>
			    <tr>
			      <th style="background: rgba(144, 144, 144, 0.3);">{{ _('Indicator Assesment') }}</th>
			      <td style="background: rgba(204, 204, 204, 0.3);" class="letratabla">{{ _("%s.indicator" % accessible[key]['name']) }}</td>
			    </tr>
			  </tbody>

			    <tbody>
			    <tr>
			      <th style="background: rgba(144, 144, 144, 0.3);">{{ _('Technical Implementation') }}</th>
			      <td style="background: rgba(204, 204, 204, 0.3);" class="letratabla">{{ _("%s.technical" % accessible[key]['name']) }}</td>
			    </tr>
			  </tbody>
			    <tbody>
			    <tr>
			      <th style="background: rgba(144, 144, 144, 0.3);">{{ _('Technical feedback') }}</th>
<<<<<<< HEAD
			      
=======

>>>>>>> 9b5c1e9e
		          <td style="background: rgba(204, 204, 204, 0.3);" class="letratabla">
		          {% for message in accessible[key]['msg'] %}
		          {{ message['message'] }}
		          <br>
		          {% endfor %}
		          </td>
			    </tr>
			  </tbody>
			  {% if accessible[key]['points'] != 100 %}
			    <tbody>
			    <tr>
			      <th style="background: rgba(144, 144, 144, 0.3);">{{ _('Tips') }}</th>
			      <td style="background: rgba(204, 204, 204, 0.3);" class="letratabla">{{ _("%s.tips" % accessible[key]['name']) }}</td>
			    </tr>
			  </tbody>
			{% endif %}
	            </table>
                </div>
              </div>
	  {% endif %}
	{% endfor %}
	</div>
         </div>
	 </div>

    <!-- Interoperable -->
	<div id="container-main">
          <div class="accordion2-container">
            <a href="#" class="accordion2-titulo" style="background: {{ interoperable['result']['color'] }}">
              <h2>Interoperable</h2>
              <span class="toggle-icon"></span>
	      <div id="myProgress">
                <div id="myBar" style="width:{{  interoperable['result']['points'] }}%;background-color:{{  interoperable['result']['color'] }}">{{  interoperable['result']['points'] }}%</div>
              </div>
            </a>
            <div class="accordion2-content">
        {% for key in interoperable %}
	  {% if key != 'result' %}
            <div class="accordion-container">

                <a href="#" class="accordion-titulo" style="background: {{  interoperable[key]['color'] }}">
			{{ _(interoperable[key]['name']) }}
		  <div id="myProgress">
                    <div id="myBar" style="width:{{  interoperable[key]['points'] }}%;background-color:{{  interoperable[key]['color'] }}">{{ interoperable[key]['points'] }}%</div>
                  </div>
		  <span class="toggle-icon">
		  </span>
		</a>
                <div class="accordion-content">
                <!--- Indicator output -->
                    <table width="100%">
			  <tbody>
			    <tr>
			      <th style="background: rgba(144, 144, 144, 0.3);">{{ _('Indicator Level') }}</th>
			      {% if interoperable[key]['score']['weight'] == 20 %}
			      <td style="background: rgba(204, 204, 204, 0.3);" class="letratabla"> Essential </td>
			      {% elif interoperable[key]['score']['weight'] == 15 %}
			      <td style="background: rgba(204, 204, 204, 0.3);" class="letratabla"> Recommendable </td>
			      {% else %}
			      <td style="background: rgba(204, 204, 204, 0.3);" class="letratabla"> Optional </td>
			      {% endif %}
			    </tr>
			  </tbody>

			    <tbody>
			    <tr>
			      <th style="background: rgba(144, 144, 144, 0.3);">{{ _('Indicator Assesment') }}</th>
			      <td style="background: rgba(204, 204, 204, 0.3);" class="letratabla">{{ _("%s.indicator" % interoperable[key]['name']) }}</td>
			    </tr>
			  </tbody>

			    <tbody>
			    <tr>
			      <th style="background: rgba(144, 144, 144, 0.3);">{{ _('Technical Implementation') }}</th>
			      <td style="background: rgba(204, 204, 204, 0.3);" class="letratabla">{{ _("%s.technical" % interoperable[key]['name']) }}</td>
			    </tr>
			  </tbody>
			    <tbody>
			    <tr>
			      <th style="background: rgba(144, 144, 144, 0.3);">{{ _('Technical feedback') }}</th>
			      <td style="background: rgba(204, 204, 204, 0.3);" class="letratabla">
			      {% for message in interoperable[key]['msg'] %}
		          {{ message['message'] }}
		          <br>
		          {% endfor %}
		          </td>
			    </tr>
			  </tbody>
			  {% if interoperable[key]['points'] != 100 %}
			    <tbody>
			    <tr>
			      <th style="background: rgba(144, 144, 144, 0.3);">{{ _('Tips') }}</th>
			      <td style="background: rgba(204, 204, 204, 0.3);" class="letratabla">{{ _("%s.tips" % interoperable[key]['name']) }}</td>
			    </tr>
			  </tbody>
			{% endif %}
	            </table>
                </div>
            </div>
	  {% endif %}
	{% endfor %}
	</div>
         </div>
	 </div>

    <!-- Reusable -->
	<div id="container-main">
          <div class="accordion2-container">
            <a href="#" class="accordion2-titulo" style="background: {{ reusable['result']['color'] }}">
              <h2>Reusable</h2>
              <span class="toggle-icon"></span>
	      <div id="myProgress">
                <div id="myBar" style="width:{{  reusable['result']['points'] }}%;background-color:{{  reusable['result']['color'] }}">{{  reusable['result']['points'] }}%</div>
              </div>
            </a>
            <div class="accordion2-content">
        {% for key in reusable %}
	  {% if key != 'result' %}
            <div class="accordion-container">

                <a href="#" class="accordion-titulo" style="background: {{  reusable[key]['color'] }}">
			{{ _(reusable[key]['name']) }}
		  <div id="myProgress">
                    <div id="myBar" style="width:{{  reusable[key]['points'] }}%;background-color:{{  reusable[key]['color'] }}">{{  reusable[key]['points'] }}%</div>
                  </div>
		  <span class="toggle-icon">
		  </span>
		</a>
                <div class="accordion-content">
                <!--- Indicator output -->
                    <table width="100%">
			  <tbody>
			    <tr>
			      <th style="background: rgba(144, 144, 144, 0.3);">{{ _('Indicator Level') }}</th>
			      {% if reusable[key]['score']['weight'] == 20 %}
			      <td style="background: rgba(204, 204, 204, 0.3);" class="letratabla"> Essential </td>
			      {% elif reusable[key]['score']['weight'] == 15 %}
			      <td style="background: rgba(204, 204, 204, 0.3);" class="letratabla"> Recommendable </td>
			      {% else %}
			      <td style="background: rgba(204, 204, 204, 0.3);" class="letratabla"> Optional </td>
			      {% endif %}
			    </tr>
			  </tbody>

			    <tbody>
			    <tr>
			      <th style="background: rgba(144, 144, 144, 0.3);">{{ _('Indicator Assesment') }}</th>
			      <td style="background: rgba(204, 204, 204, 0.3);" class="letratabla">{{ _("%s.indicator" % reusable[key]['name']) }}</td>
			    </tr>
			  </tbody>

			    <tbody>
			    <tr>
			      <th style="background: rgba(144, 144, 144, 0.3);">{{ _('Technical Implementation') }}</th>
			      <td style="background: rgba(204, 204, 204, 0.3);" class="letratabla">{{ _("%s.technical" % reusable[key]['name']) }}</td>
			    </tr>
			  </tbody>
			    <tbody>
			    <tr>
			      <th style="background: rgba(144, 144, 144, 0.3);">{{ _('Technical feedback') }}</th>
			      <td style="background: rgba(204, 204, 204, 0.3);" class="letratabla">
			      {% for message in reusable[key]['msg'] %}
		          {{ message['message'] }}
		          <br>
		          {% endfor %}
		          </td>
			    </tr>
			  </tbody>
			  {% if reusable[key]['points'] != 100 %}
			    <tbody>
			    <tr>
			      <th style="background: rgba(144, 144, 144, 0.3);">{{ _('Tips') }}</th>
			      <td style="background: rgba(204, 204, 204, 0.3);" class="letratabla">{{ _("%s.tips" % reusable[key]['name']) }}</td>
			    </tr>
			  </tbody>
			{% endif %}
		     </table>
                </div>
            </div>
	  {% endif %}
	{% endfor %}
	</div>
         </div>
	 </div>
<<<<<<< HEAD
 
=======

>>>>>>> 9b5c1e9e

     </div>
      <!--- Data tests --->
    {% if data_test is not none %}
    <div class="default-heading3">
    <div id="container-main">
      <div class="accordion2-container">
        <a href="#" class="accordion2-titulo" style="background: #4dc4e2"><h2>Data Tests</h2>
	  <span class="toggle-icon"></span>
	   </a>
        <div class="accordion2-content">


          {% for key in data_test %}
	    {% if key != 'result' %}
	  <div class="accordion-container">
            <a href="#" class="accordion-titulo" style="background: {{  data_test[key]['color'] }}">
	      {{ _(data_test[key]['name']) }}
	     <div id="myProgress">
                  <div id="myBar" style="width:{{  data_test[key]['points'] }}%;background-color:{{  data_test[key]['color'] }}">{{  data_test[key]['points'] }}%</div>
                </div>

	      <span class="toggle-icon">
	      </span>
	    </a>
            <div class="accordion-content">
              <!--- Indicator output -->
	        <table width="100%">
		  <tbody>
		    <tr>
		      <th style="background: rgba(144, 144, 144, 0.3);">{{ _('Indicator Level') }}</th>
		      {% if data_test[key]['score']['weight'] == 20 %}
		      <td style="background: rgba(204, 204, 204, 0.3);" class="letratabla"> Essential </td>
		      {% elif data_test[key]['score']['weight'] == 15 %}
		      <td style="background: rgba(204, 204, 204, 0.3);" class="letratabla"> Recommendable </td>
		      {% else %}
		      <td style="background: rgba(204, 204, 204, 0.3);" class="letratabla"> Optional </td>
		      {% endif %}
		    </tr>
		  </tbody>

		    <tbody>
		    <tr>
		      <th style="background: rgba(144, 144, 144, 0.3);">{{ _('Indicator Assesment') }}</th>
		      <td style="background: rgba(204, 204, 204, 0.3);" class="letratabla">{{ _("%s.indicator" % data_test[key]['name']) }}</td>
		    </tr>
		  </tbody>

		    <tbody>
		    <tr>
		      <th style="background: rgba(144, 144, 144, 0.3);">{{ _('Technical Implementation') }}</th>
		      <td style="background: rgba(204, 204, 204, 0.3);" class="letratabla">{{ _("%s.technical" % data_test[key]['name']) }}</td>
		    </tr>
		  </tbody>
		    <tbody>
		    <tr>
		      <th style="background: rgba(144, 144, 144, 0.3);">{{ _('Technical feedback') }}</th>
		      <td style="background: rgba(204, 204, 204, 0.3);" class="letratabla">{{ data_test[key]['msg'] }}</td>
		    </tr>
		  </tbody>
		  {% if data_test[key]['points'] != 100 %}
		    <tbody>
		    <tr>
		      <th style="background: rgba(144, 144, 144, 0.3);">{{ _('Tips') }}</th>
		      <td style="background: rgba(204, 204, 204, 0.3);" class="letratabla">{{ _("%s.tips" % data_test[key]['name']) }}</td>
		    </tr>
		  </tbody>
		{% endif %}
		</table>
            </div>
          </div>
	  {% endif %}
	  {% endfor %}
	</div>
      </div>
    </div>
        </div>
    {% endif %}
     <a href="/export_pdf?item_id={{ request.args.get('item_id') }}&repo={{ request.args.get('repo') }}&oai_base={{ request.args.get('oai_base') }}" >Export PDF</a>
   </div>


<script>
document.getElementById("msg").innerHTML;
document.getElementById("points").innerHTML;
</script>
</div>
</div>

<!-- PIE PAGINA -->
{% include "snippets/footer.html" %}
{% endblock %}
{% endblock %}
<|MERGE_RESOLUTION|>--- conflicted
+++ resolved
@@ -1,477 +1,458 @@
-{% extends 'base2.html' %}
-{% block body %}
-{% block content %}
-
-
-<!-- DATOS TOTALES -->
-
-
-<div class="works" id="metodologia">
-  <div class="container">
-  <!-- default heading -->
-    <div class="default-heading3">
-	   <p> {{ _('disclaimer_eva') }} </p>
-	    <h2> {{ _('evaluation_for') }} <a href="{{ item_id }}"> {{ item_id }} </a></h2>
-      <!-- heading -->
-      <div class="accordion2-container">
-	      <a href="#" class="accordion2-titulo" style="background: {{  result_color }}"><h2>Your Digital Object is {{ result_points }} % FAIR </h2>
-          <span class="toggle-icon"></span>
-          <div id="myProgress">
-            <div id="myBar" style="width:{{  result_points }}%;background-color:{{  result_color }}">{{  result_points }}%</div>
-          </div>
-        </a>
-        <div class="accordion2-content">
-
-          {{ div|safe }}
-          {{ script|safe }}
-
-	  {{ div_f|safe }}
-	  {{ script_f|safe }}
-	</div>
-      </div>
-
-    <script type="text/javascript">
-      var intervalID = setInterval(update_values,10000);
-
-      function update_values() {
-
-        function(data) {
-	  $('#msg').text(data.msg);
-	  $('#points').text(data.points);
-          var myElement = document.getElementById("test_1");
-	  myElement.setAttribute('style', 'background-color: '.concat(data.color));
-	  console.log(data)
-        });
-      };
-
-      function stopTextColor() {
-        clearInterval(intervalID);
-      }
-
-    </script>
-
-    <script src="{{ url_for('static', filename='js/script.js') }}"></script>
-
-    <!-- Findable -->
-    <div id="container-main">
-      <div class="accordion2-container">
-        <a href="#" class="accordion2-titulo" style="background: {{  findable['result']['color'] }}"><h2>Findable</h2>
-	  <span class="toggle-icon"></span>
-	  <div id="myProgress">
-            <div id="myBar" style="width:{{  findable['result']['points'] }}%;background-color:{{  findable['result']['color'] }}">{{  findable['result']['points'] }}%</div>
-          </div>
-        </a>
-        <div class="accordion2-content">
-
-          {% for key in findable %}
-	    {% if key != 'result' %}
-	  <div class="accordion-container">
-            <a href="#" class="accordion-titulo" style="background: {{  findable[key]['color'] }}">
-	      {{ _(findable[key]['name']) }}
-	     <div id="myProgress">
-                  <div id="myBar" style="width:{{  findable[key]['points'] }}%;background-color:{{  findable[key]['color'] }}">{{  findable[key]['points'] }}%</div>
-                </div>
-
-	      <span class="toggle-icon">
-	      </span>
-	    </a>
-            <div class="accordion-content">
-              <!--- Indicator output -->
-	        <table width="100%">
-		  <tbody>
-		    <tr>
-		      <th style="background: rgba(144, 144, 144, 0.3);">{{ _('Indicator Level') }}</th>
-		      {% if findable[key]['score']['weight'] == 20 %}
-		      <td style="background: rgba(204, 204, 204, 0.3);" class="letratabla"> Essential </td>
-		      {% elif findable[key]['score']['weight'] == 15 %}
-		      <td style="background: rgba(204, 204, 204, 0.3);" class="letratabla"> Recommendable </td>
-		      {% else %}
-		      <td style="background: rgba(204, 204, 204, 0.3);" class="letratabla"> Optional </td>
-		      {% endif %}
-		    </tr>
-		  </tbody>
-
-		    <tbody>
-		    <tr>
-		      <th style="background: rgba(144, 144, 144, 0.3);">{{ _('Indicator Assesment') }}</th>
-		      <td style="background: rgba(204, 204, 204, 0.3);" class="letratabla">{{ _("%s.indicator" % findable[key]['name']) }}</td>
-		    </tr>
-		  </tbody>
-
-		    <tbody>
-		    <tr>
-		      <th style="background: rgba(144, 144, 144, 0.3);">{{ _('Technical Implementation') }}</th>
-		      <td style="background: rgba(204, 204, 204, 0.3);" class="letratabla">{{ _("%s.technical" % findable[key]['name']) }}</td>
-		    </tr>
-		  </tbody>
-		    <tbody>
-		    <tr>
-		      <th style="background: rgba(144, 144, 144, 0.3);">{{ _('Technical feedback') }}</th>
-		       <td style="background: rgba(204, 204, 204, 0.3);" class="letratabla">
-		      {% for message in findable[key]['msg'] %}
-		        {{ message['message'] }}
-		        <br>
-		      {% endfor %}
-		       </td>
-		    </tr>
-		  </tbody>
-<<<<<<< HEAD
-		 
-=======
-
->>>>>>> 9b5c1e9e
-		</table>
-            </div>
-          </div>
-	  {% endif %}
-	  {% endfor %}
-	</div>
-      </div>
-    </div>
-<<<<<<< HEAD
-    
-=======
-
->>>>>>> 9b5c1e9e
-    <!-- Accessible -->
-    <div id="container-main">
-          <div class="accordion2-container">
-            <a href="#" class="accordion2-titulo" style="background: {{ accessible['result']['color'] }}">
-              <h2>Accessible</h2>
-              <span class="toggle-icon"></span>
-	      <div id="myProgress">
-                <div id="myBar" style="width:{{  accessible['result']['points'] }}%;background-color:{{  accessible['result']['color'] }}">{{  accessible['result']['points'] }}%</div>
-              </div>
-            </a>
-            <div class="accordion2-content">
-              {% for key in accessible %}
-	      {% if key != 'result' %}
-              <div class="accordion-container">
-
-                <a href="#" class="accordion-titulo" style="background: {{  accessible[key]['color'] }}">
-			{{ _(accessible[key]['name']) }}
-		  <div id="myProgress">
-                    <div id="myBar" style="width:{{  accessible[key]['points'] }}%;background-color:{{  accessible[key]['color'] }}">{{  accessible[key]['points'] }}%</div>
-                  </div>
-		  <span class="toggle-icon">
-		  </span>
-		</a>
-                <div class="accordion-content">
-                <!--- Indicator output -->
-                    <table width="100%">
-			  <tbody>
-			    <tr>
-			      <th style="background: rgba(144, 144, 144, 0.3);">{{ _('Indicator Level') }}</th>
-			      {% if accessible[key]['score']['weight'] == 20 %}
-			      <td style="background: rgba(204, 204, 204, 0.3);" class="letratabla"> Essential </td>
-			      {% elif accessible[key]['score']['weight'] == 15 %}
-			      <td style="background: rgba(204, 204, 204, 0.3);" class="letratabla"> Recommendable </td>
-			      {% else %}
-			      <td style="background: rgba(204, 204, 204, 0.3);" class="letratabla"> Optional </td>
-			      {% endif %}
-			    </tr>
-			  </tbody>
-
-			    <tbody>
-			    <tr>
-			      <th style="background: rgba(144, 144, 144, 0.3);">{{ _('Indicator Assesment') }}</th>
-			      <td style="background: rgba(204, 204, 204, 0.3);" class="letratabla">{{ _("%s.indicator" % accessible[key]['name']) }}</td>
-			    </tr>
-			  </tbody>
-
-			    <tbody>
-			    <tr>
-			      <th style="background: rgba(144, 144, 144, 0.3);">{{ _('Technical Implementation') }}</th>
-			      <td style="background: rgba(204, 204, 204, 0.3);" class="letratabla">{{ _("%s.technical" % accessible[key]['name']) }}</td>
-			    </tr>
-			  </tbody>
-			    <tbody>
-			    <tr>
-			      <th style="background: rgba(144, 144, 144, 0.3);">{{ _('Technical feedback') }}</th>
-<<<<<<< HEAD
-			      
-=======
-
->>>>>>> 9b5c1e9e
-		          <td style="background: rgba(204, 204, 204, 0.3);" class="letratabla">
-		          {% for message in accessible[key]['msg'] %}
-		          {{ message['message'] }}
-		          <br>
-		          {% endfor %}
-		          </td>
-			    </tr>
-			  </tbody>
-			  {% if accessible[key]['points'] != 100 %}
-			    <tbody>
-			    <tr>
-			      <th style="background: rgba(144, 144, 144, 0.3);">{{ _('Tips') }}</th>
-			      <td style="background: rgba(204, 204, 204, 0.3);" class="letratabla">{{ _("%s.tips" % accessible[key]['name']) }}</td>
-			    </tr>
-			  </tbody>
-			{% endif %}
-	            </table>
-                </div>
-              </div>
-	  {% endif %}
-	{% endfor %}
-	</div>
-         </div>
-	 </div>
-
-    <!-- Interoperable -->
-	<div id="container-main">
-          <div class="accordion2-container">
-            <a href="#" class="accordion2-titulo" style="background: {{ interoperable['result']['color'] }}">
-              <h2>Interoperable</h2>
-              <span class="toggle-icon"></span>
-	      <div id="myProgress">
-                <div id="myBar" style="width:{{  interoperable['result']['points'] }}%;background-color:{{  interoperable['result']['color'] }}">{{  interoperable['result']['points'] }}%</div>
-              </div>
-            </a>
-            <div class="accordion2-content">
-        {% for key in interoperable %}
-	  {% if key != 'result' %}
-            <div class="accordion-container">
-
-                <a href="#" class="accordion-titulo" style="background: {{  interoperable[key]['color'] }}">
-			{{ _(interoperable[key]['name']) }}
-		  <div id="myProgress">
-                    <div id="myBar" style="width:{{  interoperable[key]['points'] }}%;background-color:{{  interoperable[key]['color'] }}">{{ interoperable[key]['points'] }}%</div>
-                  </div>
-		  <span class="toggle-icon">
-		  </span>
-		</a>
-                <div class="accordion-content">
-                <!--- Indicator output -->
-                    <table width="100%">
-			  <tbody>
-			    <tr>
-			      <th style="background: rgba(144, 144, 144, 0.3);">{{ _('Indicator Level') }}</th>
-			      {% if interoperable[key]['score']['weight'] == 20 %}
-			      <td style="background: rgba(204, 204, 204, 0.3);" class="letratabla"> Essential </td>
-			      {% elif interoperable[key]['score']['weight'] == 15 %}
-			      <td style="background: rgba(204, 204, 204, 0.3);" class="letratabla"> Recommendable </td>
-			      {% else %}
-			      <td style="background: rgba(204, 204, 204, 0.3);" class="letratabla"> Optional </td>
-			      {% endif %}
-			    </tr>
-			  </tbody>
-
-			    <tbody>
-			    <tr>
-			      <th style="background: rgba(144, 144, 144, 0.3);">{{ _('Indicator Assesment') }}</th>
-			      <td style="background: rgba(204, 204, 204, 0.3);" class="letratabla">{{ _("%s.indicator" % interoperable[key]['name']) }}</td>
-			    </tr>
-			  </tbody>
-
-			    <tbody>
-			    <tr>
-			      <th style="background: rgba(144, 144, 144, 0.3);">{{ _('Technical Implementation') }}</th>
-			      <td style="background: rgba(204, 204, 204, 0.3);" class="letratabla">{{ _("%s.technical" % interoperable[key]['name']) }}</td>
-			    </tr>
-			  </tbody>
-			    <tbody>
-			    <tr>
-			      <th style="background: rgba(144, 144, 144, 0.3);">{{ _('Technical feedback') }}</th>
-			      <td style="background: rgba(204, 204, 204, 0.3);" class="letratabla">
-			      {% for message in interoperable[key]['msg'] %}
-		          {{ message['message'] }}
-		          <br>
-		          {% endfor %}
-		          </td>
-			    </tr>
-			  </tbody>
-			  {% if interoperable[key]['points'] != 100 %}
-			    <tbody>
-			    <tr>
-			      <th style="background: rgba(144, 144, 144, 0.3);">{{ _('Tips') }}</th>
-			      <td style="background: rgba(204, 204, 204, 0.3);" class="letratabla">{{ _("%s.tips" % interoperable[key]['name']) }}</td>
-			    </tr>
-			  </tbody>
-			{% endif %}
-	            </table>
-                </div>
-            </div>
-	  {% endif %}
-	{% endfor %}
-	</div>
-         </div>
-	 </div>
-
-    <!-- Reusable -->
-	<div id="container-main">
-          <div class="accordion2-container">
-            <a href="#" class="accordion2-titulo" style="background: {{ reusable['result']['color'] }}">
-              <h2>Reusable</h2>
-              <span class="toggle-icon"></span>
-	      <div id="myProgress">
-                <div id="myBar" style="width:{{  reusable['result']['points'] }}%;background-color:{{  reusable['result']['color'] }}">{{  reusable['result']['points'] }}%</div>
-              </div>
-            </a>
-            <div class="accordion2-content">
-        {% for key in reusable %}
-	  {% if key != 'result' %}
-            <div class="accordion-container">
-
-                <a href="#" class="accordion-titulo" style="background: {{  reusable[key]['color'] }}">
-			{{ _(reusable[key]['name']) }}
-		  <div id="myProgress">
-                    <div id="myBar" style="width:{{  reusable[key]['points'] }}%;background-color:{{  reusable[key]['color'] }}">{{  reusable[key]['points'] }}%</div>
-                  </div>
-		  <span class="toggle-icon">
-		  </span>
-		</a>
-                <div class="accordion-content">
-                <!--- Indicator output -->
-                    <table width="100%">
-			  <tbody>
-			    <tr>
-			      <th style="background: rgba(144, 144, 144, 0.3);">{{ _('Indicator Level') }}</th>
-			      {% if reusable[key]['score']['weight'] == 20 %}
-			      <td style="background: rgba(204, 204, 204, 0.3);" class="letratabla"> Essential </td>
-			      {% elif reusable[key]['score']['weight'] == 15 %}
-			      <td style="background: rgba(204, 204, 204, 0.3);" class="letratabla"> Recommendable </td>
-			      {% else %}
-			      <td style="background: rgba(204, 204, 204, 0.3);" class="letratabla"> Optional </td>
-			      {% endif %}
-			    </tr>
-			  </tbody>
-
-			    <tbody>
-			    <tr>
-			      <th style="background: rgba(144, 144, 144, 0.3);">{{ _('Indicator Assesment') }}</th>
-			      <td style="background: rgba(204, 204, 204, 0.3);" class="letratabla">{{ _("%s.indicator" % reusable[key]['name']) }}</td>
-			    </tr>
-			  </tbody>
-
-			    <tbody>
-			    <tr>
-			      <th style="background: rgba(144, 144, 144, 0.3);">{{ _('Technical Implementation') }}</th>
-			      <td style="background: rgba(204, 204, 204, 0.3);" class="letratabla">{{ _("%s.technical" % reusable[key]['name']) }}</td>
-			    </tr>
-			  </tbody>
-			    <tbody>
-			    <tr>
-			      <th style="background: rgba(144, 144, 144, 0.3);">{{ _('Technical feedback') }}</th>
-			      <td style="background: rgba(204, 204, 204, 0.3);" class="letratabla">
-			      {% for message in reusable[key]['msg'] %}
-		          {{ message['message'] }}
-		          <br>
-		          {% endfor %}
-		          </td>
-			    </tr>
-			  </tbody>
-			  {% if reusable[key]['points'] != 100 %}
-			    <tbody>
-			    <tr>
-			      <th style="background: rgba(144, 144, 144, 0.3);">{{ _('Tips') }}</th>
-			      <td style="background: rgba(204, 204, 204, 0.3);" class="letratabla">{{ _("%s.tips" % reusable[key]['name']) }}</td>
-			    </tr>
-			  </tbody>
-			{% endif %}
-		     </table>
-                </div>
-            </div>
-	  {% endif %}
-	{% endfor %}
-	</div>
-         </div>
-	 </div>
-<<<<<<< HEAD
- 
-=======
-
->>>>>>> 9b5c1e9e
-
-     </div>
-      <!--- Data tests --->
-    {% if data_test is not none %}
-    <div class="default-heading3">
-    <div id="container-main">
-      <div class="accordion2-container">
-        <a href="#" class="accordion2-titulo" style="background: #4dc4e2"><h2>Data Tests</h2>
-	  <span class="toggle-icon"></span>
-	   </a>
-        <div class="accordion2-content">
-
-
-          {% for key in data_test %}
-	    {% if key != 'result' %}
-	  <div class="accordion-container">
-            <a href="#" class="accordion-titulo" style="background: {{  data_test[key]['color'] }}">
-	      {{ _(data_test[key]['name']) }}
-	     <div id="myProgress">
-                  <div id="myBar" style="width:{{  data_test[key]['points'] }}%;background-color:{{  data_test[key]['color'] }}">{{  data_test[key]['points'] }}%</div>
-                </div>
-
-	      <span class="toggle-icon">
-	      </span>
-	    </a>
-            <div class="accordion-content">
-              <!--- Indicator output -->
-	        <table width="100%">
-		  <tbody>
-		    <tr>
-		      <th style="background: rgba(144, 144, 144, 0.3);">{{ _('Indicator Level') }}</th>
-		      {% if data_test[key]['score']['weight'] == 20 %}
-		      <td style="background: rgba(204, 204, 204, 0.3);" class="letratabla"> Essential </td>
-		      {% elif data_test[key]['score']['weight'] == 15 %}
-		      <td style="background: rgba(204, 204, 204, 0.3);" class="letratabla"> Recommendable </td>
-		      {% else %}
-		      <td style="background: rgba(204, 204, 204, 0.3);" class="letratabla"> Optional </td>
-		      {% endif %}
-		    </tr>
-		  </tbody>
-
-		    <tbody>
-		    <tr>
-		      <th style="background: rgba(144, 144, 144, 0.3);">{{ _('Indicator Assesment') }}</th>
-		      <td style="background: rgba(204, 204, 204, 0.3);" class="letratabla">{{ _("%s.indicator" % data_test[key]['name']) }}</td>
-		    </tr>
-		  </tbody>
-
-		    <tbody>
-		    <tr>
-		      <th style="background: rgba(144, 144, 144, 0.3);">{{ _('Technical Implementation') }}</th>
-		      <td style="background: rgba(204, 204, 204, 0.3);" class="letratabla">{{ _("%s.technical" % data_test[key]['name']) }}</td>
-		    </tr>
-		  </tbody>
-		    <tbody>
-		    <tr>
-		      <th style="background: rgba(144, 144, 144, 0.3);">{{ _('Technical feedback') }}</th>
-		      <td style="background: rgba(204, 204, 204, 0.3);" class="letratabla">{{ data_test[key]['msg'] }}</td>
-		    </tr>
-		  </tbody>
-		  {% if data_test[key]['points'] != 100 %}
-		    <tbody>
-		    <tr>
-		      <th style="background: rgba(144, 144, 144, 0.3);">{{ _('Tips') }}</th>
-		      <td style="background: rgba(204, 204, 204, 0.3);" class="letratabla">{{ _("%s.tips" % data_test[key]['name']) }}</td>
-		    </tr>
-		  </tbody>
-		{% endif %}
-		</table>
-            </div>
-          </div>
-	  {% endif %}
-	  {% endfor %}
-	</div>
-      </div>
-    </div>
-        </div>
-    {% endif %}
-     <a href="/export_pdf?item_id={{ request.args.get('item_id') }}&repo={{ request.args.get('repo') }}&oai_base={{ request.args.get('oai_base') }}" >Export PDF</a>
-   </div>
-
-
-<script>
-document.getElementById("msg").innerHTML;
-document.getElementById("points").innerHTML;
-</script>
-</div>
-</div>
-
-<!-- PIE PAGINA -->
-{% include "snippets/footer.html" %}
-{% endblock %}
-{% endblock %}
+{% extends 'base2.html' %}
+{% block body %}
+{% block content %}
+
+
+<!-- DATOS TOTALES -->
+
+
+<div class="works" id="metodologia">
+  <div class="container">
+  <!-- default heading -->
+    <div class="default-heading3">
+	   <p> {{ _('disclaimer_eva') }} </p>
+	    <h2> {{ _('evaluation_for') }} <a href="{{ item_id }}"> {{ item_id }} </a></h2>
+      <!-- heading -->
+      <div class="accordion2-container">
+	      <a href="#" class="accordion2-titulo" style="background: {{  result_color }}"><h2>Your Digital Object is {{ result_points }} % FAIR </h2>
+          <span class="toggle-icon"></span>
+          <div id="myProgress">
+            <div id="myBar" style="width:{{  result_points }}%;background-color:{{  result_color }}">{{  result_points }}%</div>
+          </div>
+        </a>
+        <div class="accordion2-content">
+
+          {{ div|safe }}
+          {{ script|safe }}
+
+	  {{ div_f|safe }}
+	  {{ script_f|safe }}
+	</div>
+      </div>
+
+    <script type="text/javascript">
+      var intervalID = setInterval(update_values,10000);
+
+      function update_values() {
+
+        function(data) {
+	  $('#msg').text(data.msg);
+	  $('#points').text(data.points);
+          var myElement = document.getElementById("test_1");
+	  myElement.setAttribute('style', 'background-color: '.concat(data.color));
+	  console.log(data)
+        });
+      };
+
+      function stopTextColor() {
+        clearInterval(intervalID);
+      }
+
+    </script>
+
+    <script src="{{ url_for('static', filename='js/script.js') }}"></script>
+
+    <!-- Findable -->
+    <div id="container-main">
+      <div class="accordion2-container">
+        <a href="#" class="accordion2-titulo" style="background: {{  findable['result']['color'] }}"><h2>Findable</h2>
+	  <span class="toggle-icon"></span>
+	  <div id="myProgress">
+            <div id="myBar" style="width:{{  findable['result']['points'] }}%;background-color:{{  findable['result']['color'] }}">{{  findable['result']['points'] }}%</div>
+          </div>
+        </a>
+        <div class="accordion2-content">
+
+          {% for key in findable %}
+	    {% if key != 'result' %}
+	  <div class="accordion-container">
+            <a href="#" class="accordion-titulo" style="background: {{  findable[key]['color'] }}">
+	      {{ _(findable[key]['name']) }}
+	     <div id="myProgress">
+                  <div id="myBar" style="width:{{  findable[key]['points'] }}%;background-color:{{  findable[key]['color'] }}">{{  findable[key]['points'] }}%</div>
+                </div>
+
+	      <span class="toggle-icon">
+	      </span>
+	    </a>
+            <div class="accordion-content">
+              <!--- Indicator output -->
+	        <table width="100%">
+		  <tbody>
+		    <tr>
+		      <th style="background: rgba(144, 144, 144, 0.3);">{{ _('Indicator Level') }}</th>
+		      {% if findable[key]['score']['weight'] == 20 %}
+		      <td style="background: rgba(204, 204, 204, 0.3);" class="letratabla"> Essential </td>
+		      {% elif findable[key]['score']['weight'] == 15 %}
+		      <td style="background: rgba(204, 204, 204, 0.3);" class="letratabla"> Recommendable </td>
+		      {% else %}
+		      <td style="background: rgba(204, 204, 204, 0.3);" class="letratabla"> Optional </td>
+		      {% endif %}
+		    </tr>
+		  </tbody>
+
+		    <tbody>
+		    <tr>
+		      <th style="background: rgba(144, 144, 144, 0.3);">{{ _('Indicator Assesment') }}</th>
+		      <td style="background: rgba(204, 204, 204, 0.3);" class="letratabla">{{ _("%s.indicator" % findable[key]['name']) }}</td>
+		    </tr>
+		  </tbody>
+
+		    <tbody>
+		    <tr>
+		      <th style="background: rgba(144, 144, 144, 0.3);">{{ _('Technical Implementation') }}</th>
+		      <td style="background: rgba(204, 204, 204, 0.3);" class="letratabla">{{ _("%s.technical" % findable[key]['name']) }}</td>
+		    </tr>
+		  </tbody>
+		    <tbody>
+		    <tr>
+		      <th style="background: rgba(144, 144, 144, 0.3);">{{ _('Technical feedback') }}</th>
+		       <td style="background: rgba(204, 204, 204, 0.3);" class="letratabla">
+		      {% for message in findable[key]['msg'] %}
+		        {{ message['message'] }}
+		        <br>
+		      {% endfor %}
+		       </td>
+		    </tr>
+		  </tbody>
+		</table>
+            </div>
+          </div>
+	  {% endif %}
+	  {% endfor %}
+	</div>
+      </div>
+    </div>
+
+    <!-- Accessible -->
+    <div id="container-main">
+          <div class="accordion2-container">
+            <a href="#" class="accordion2-titulo" style="background: {{ accessible['result']['color'] }}">
+              <h2>Accessible</h2>
+              <span class="toggle-icon"></span>
+	      <div id="myProgress">
+                <div id="myBar" style="width:{{  accessible['result']['points'] }}%;background-color:{{  accessible['result']['color'] }}">{{  accessible['result']['points'] }}%</div>
+              </div>
+            </a>
+            <div class="accordion2-content">
+              {% for key in accessible %}
+	      {% if key != 'result' %}
+              <div class="accordion-container">
+
+                <a href="#" class="accordion-titulo" style="background: {{  accessible[key]['color'] }}">
+			{{ _(accessible[key]['name']) }}
+		  <div id="myProgress">
+                    <div id="myBar" style="width:{{  accessible[key]['points'] }}%;background-color:{{  accessible[key]['color'] }}">{{  accessible[key]['points'] }}%</div>
+                  </div>
+		  <span class="toggle-icon">
+		  </span>
+		</a>
+                <div class="accordion-content">
+                <!--- Indicator output -->
+                    <table width="100%">
+			  <tbody>
+			    <tr>
+			      <th style="background: rgba(144, 144, 144, 0.3);">{{ _('Indicator Level') }}</th>
+			      {% if accessible[key]['score']['weight'] == 20 %}
+			      <td style="background: rgba(204, 204, 204, 0.3);" class="letratabla"> Essential </td>
+			      {% elif accessible[key]['score']['weight'] == 15 %}
+			      <td style="background: rgba(204, 204, 204, 0.3);" class="letratabla"> Recommendable </td>
+			      {% else %}
+			      <td style="background: rgba(204, 204, 204, 0.3);" class="letratabla"> Optional </td>
+			      {% endif %}
+			    </tr>
+			  </tbody>
+
+			    <tbody>
+			    <tr>
+			      <th style="background: rgba(144, 144, 144, 0.3);">{{ _('Indicator Assesment') }}</th>
+			      <td style="background: rgba(204, 204, 204, 0.3);" class="letratabla">{{ _("%s.indicator" % accessible[key]['name']) }}</td>
+			    </tr>
+			  </tbody>
+
+			    <tbody>
+			    <tr>
+			      <th style="background: rgba(144, 144, 144, 0.3);">{{ _('Technical Implementation') }}</th>
+			      <td style="background: rgba(204, 204, 204, 0.3);" class="letratabla">{{ _("%s.technical" % accessible[key]['name']) }}</td>
+			    </tr>
+			  </tbody>
+			    <tbody>
+			    <tr>
+			      <th style="background: rgba(144, 144, 144, 0.3);">{{ _('Technical feedback') }}</th>
+		          <td style="background: rgba(204, 204, 204, 0.3);" class="letratabla">
+		          {% for message in accessible[key]['msg'] %}
+		          {{ message['message'] }}
+		          <br>
+		          {% endfor %}
+		          </td>
+			    </tr>
+			  </tbody>
+			  {% if accessible[key]['points'] != 100 %}
+			    <tbody>
+			    <tr>
+			      <th style="background: rgba(144, 144, 144, 0.3);">{{ _('Tips') }}</th>
+			      <td style="background: rgba(204, 204, 204, 0.3);" class="letratabla">{{ _("%s.tips" % accessible[key]['name']) }}</td>
+			    </tr>
+			  </tbody>
+			{% endif %}
+	            </table>
+                </div>
+              </div>
+	  {% endif %}
+	{% endfor %}
+	</div>
+         </div>
+	 </div>
+
+    <!-- Interoperable -->
+	<div id="container-main">
+          <div class="accordion2-container">
+            <a href="#" class="accordion2-titulo" style="background: {{ interoperable['result']['color'] }}">
+              <h2>Interoperable</h2>
+              <span class="toggle-icon"></span>
+	      <div id="myProgress">
+                <div id="myBar" style="width:{{  interoperable['result']['points'] }}%;background-color:{{  interoperable['result']['color'] }}">{{  interoperable['result']['points'] }}%</div>
+              </div>
+            </a>
+            <div class="accordion2-content">
+        {% for key in interoperable %}
+	  {% if key != 'result' %}
+            <div class="accordion-container">
+
+                <a href="#" class="accordion-titulo" style="background: {{  interoperable[key]['color'] }}">
+			{{ _(interoperable[key]['name']) }}
+		  <div id="myProgress">
+                    <div id="myBar" style="width:{{  interoperable[key]['points'] }}%;background-color:{{  interoperable[key]['color'] }}">{{ interoperable[key]['points'] }}%</div>
+                  </div>
+		  <span class="toggle-icon">
+		  </span>
+		</a>
+                <div class="accordion-content">
+                <!--- Indicator output -->
+                    <table width="100%">
+			  <tbody>
+			    <tr>
+			      <th style="background: rgba(144, 144, 144, 0.3);">{{ _('Indicator Level') }}</th>
+			      {% if interoperable[key]['score']['weight'] == 20 %}
+			      <td style="background: rgba(204, 204, 204, 0.3);" class="letratabla"> Essential </td>
+			      {% elif interoperable[key]['score']['weight'] == 15 %}
+			      <td style="background: rgba(204, 204, 204, 0.3);" class="letratabla"> Recommendable </td>
+			      {% else %}
+			      <td style="background: rgba(204, 204, 204, 0.3);" class="letratabla"> Optional </td>
+			      {% endif %}
+			    </tr>
+			  </tbody>
+
+			    <tbody>
+			    <tr>
+			      <th style="background: rgba(144, 144, 144, 0.3);">{{ _('Indicator Assesment') }}</th>
+			      <td style="background: rgba(204, 204, 204, 0.3);" class="letratabla">{{ _("%s.indicator" % interoperable[key]['name']) }}</td>
+			    </tr>
+			  </tbody>
+
+			    <tbody>
+			    <tr>
+			      <th style="background: rgba(144, 144, 144, 0.3);">{{ _('Technical Implementation') }}</th>
+			      <td style="background: rgba(204, 204, 204, 0.3);" class="letratabla">{{ _("%s.technical" % interoperable[key]['name']) }}</td>
+			    </tr>
+			  </tbody>
+			    <tbody>
+			    <tr>
+			      <th style="background: rgba(144, 144, 144, 0.3);">{{ _('Technical feedback') }}</th>
+			      <td style="background: rgba(204, 204, 204, 0.3);" class="letratabla">
+			      {% for message in interoperable[key]['msg'] %}
+		          {{ message['message'] }}
+		          <br>
+		          {% endfor %}
+		          </td>
+			    </tr>
+			  </tbody>
+			  {% if interoperable[key]['points'] != 100 %}
+			    <tbody>
+			    <tr>
+			      <th style="background: rgba(144, 144, 144, 0.3);">{{ _('Tips') }}</th>
+			      <td style="background: rgba(204, 204, 204, 0.3);" class="letratabla">{{ _("%s.tips" % interoperable[key]['name']) }}</td>
+			    </tr>
+			  </tbody>
+			{% endif %}
+	            </table>
+                </div>
+            </div>
+	  {% endif %}
+	{% endfor %}
+	</div>
+         </div>
+	 </div>
+
+    <!-- Reusable -->
+	<div id="container-main">
+          <div class="accordion2-container">
+            <a href="#" class="accordion2-titulo" style="background: {{ reusable['result']['color'] }}">
+              <h2>Reusable</h2>
+              <span class="toggle-icon"></span>
+	      <div id="myProgress">
+                <div id="myBar" style="width:{{  reusable['result']['points'] }}%;background-color:{{  reusable['result']['color'] }}">{{  reusable['result']['points'] }}%</div>
+              </div>
+            </a>
+            <div class="accordion2-content">
+        {% for key in reusable %}
+	  {% if key != 'result' %}
+            <div class="accordion-container">
+
+                <a href="#" class="accordion-titulo" style="background: {{  reusable[key]['color'] }}">
+			{{ _(reusable[key]['name']) }}
+		  <div id="myProgress">
+                    <div id="myBar" style="width:{{  reusable[key]['points'] }}%;background-color:{{  reusable[key]['color'] }}">{{  reusable[key]['points'] }}%</div>
+                  </div>
+		  <span class="toggle-icon">
+		  </span>
+		</a>
+                <div class="accordion-content">
+                <!--- Indicator output -->
+                    <table width="100%">
+			  <tbody>
+			    <tr>
+			      <th style="background: rgba(144, 144, 144, 0.3);">{{ _('Indicator Level') }}</th>
+			      {% if reusable[key]['score']['weight'] == 20 %}
+			      <td style="background: rgba(204, 204, 204, 0.3);" class="letratabla"> Essential </td>
+			      {% elif reusable[key]['score']['weight'] == 15 %}
+			      <td style="background: rgba(204, 204, 204, 0.3);" class="letratabla"> Recommendable </td>
+			      {% else %}
+			      <td style="background: rgba(204, 204, 204, 0.3);" class="letratabla"> Optional </td>
+			      {% endif %}
+			    </tr>
+			  </tbody>
+
+			    <tbody>
+			    <tr>
+			      <th style="background: rgba(144, 144, 144, 0.3);">{{ _('Indicator Assesment') }}</th>
+			      <td style="background: rgba(204, 204, 204, 0.3);" class="letratabla">{{ _("%s.indicator" % reusable[key]['name']) }}</td>
+			    </tr>
+			  </tbody>
+
+			    <tbody>
+			    <tr>
+			      <th style="background: rgba(144, 144, 144, 0.3);">{{ _('Technical Implementation') }}</th>
+			      <td style="background: rgba(204, 204, 204, 0.3);" class="letratabla">{{ _("%s.technical" % reusable[key]['name']) }}</td>
+			    </tr>
+			  </tbody>
+			    <tbody>
+			    <tr>
+			      <th style="background: rgba(144, 144, 144, 0.3);">{{ _('Technical feedback') }}</th>
+			      <td style="background: rgba(204, 204, 204, 0.3);" class="letratabla">
+			      {% for message in reusable[key]['msg'] %}
+		          {{ message['message'] }}
+		          <br>
+		          {% endfor %}
+		          </td>
+			    </tr>
+			  </tbody>
+			  {% if reusable[key]['points'] != 100 %}
+			    <tbody>
+			    <tr>
+			      <th style="background: rgba(144, 144, 144, 0.3);">{{ _('Tips') }}</th>
+			      <td style="background: rgba(204, 204, 204, 0.3);" class="letratabla">{{ _("%s.tips" % reusable[key]['name']) }}</td>
+			    </tr>
+			  </tbody>
+			{% endif %}
+		     </table>
+                </div>
+            </div>
+	  {% endif %}
+	{% endfor %}
+	</div>
+         </div>
+	 </div>
+
+     </div>
+      <!--- Data tests --->
+    {% if data_test is not none %}
+    <div class="default-heading3">
+    <div id="container-main">
+      <div class="accordion2-container">
+        <a href="#" class="accordion2-titulo" style="background: #4dc4e2"><h2>Data Tests</h2>
+	  <span class="toggle-icon"></span>
+	   </a>
+        <div class="accordion2-content">
+
+
+          {% for key in data_test %}
+	    {% if key != 'result' %}
+	  <div class="accordion-container">
+            <a href="#" class="accordion-titulo" style="background: {{  data_test[key]['color'] }}">
+	      {{ _(data_test[key]['name']) }}
+	     <div id="myProgress">
+                  <div id="myBar" style="width:{{  data_test[key]['points'] }}%;background-color:{{  data_test[key]['color'] }}">{{  data_test[key]['points'] }}%</div>
+                </div>
+
+	      <span class="toggle-icon">
+	      </span>
+	    </a>
+            <div class="accordion-content">
+              <!--- Indicator output -->
+	        <table width="100%">
+		  <tbody>
+		    <tr>
+		      <th style="background: rgba(144, 144, 144, 0.3);">{{ _('Indicator Level') }}</th>
+		      {% if data_test[key]['score']['weight'] == 20 %}
+		      <td style="background: rgba(204, 204, 204, 0.3);" class="letratabla"> Essential </td>
+		      {% elif data_test[key]['score']['weight'] == 15 %}
+		      <td style="background: rgba(204, 204, 204, 0.3);" class="letratabla"> Recommendable </td>
+		      {% else %}
+		      <td style="background: rgba(204, 204, 204, 0.3);" class="letratabla"> Optional </td>
+		      {% endif %}
+		    </tr>
+		  </tbody>
+
+		    <tbody>
+		    <tr>
+		      <th style="background: rgba(144, 144, 144, 0.3);">{{ _('Indicator Assesment') }}</th>
+		      <td style="background: rgba(204, 204, 204, 0.3);" class="letratabla">{{ _("%s.indicator" % data_test[key]['name']) }}</td>
+		    </tr>
+		  </tbody>
+
+		    <tbody>
+		    <tr>
+		      <th style="background: rgba(144, 144, 144, 0.3);">{{ _('Technical Implementation') }}</th>
+		      <td style="background: rgba(204, 204, 204, 0.3);" class="letratabla">{{ _("%s.technical" % data_test[key]['name']) }}</td>
+		    </tr>
+		  </tbody>
+		    <tbody>
+		    <tr>
+		      <th style="background: rgba(144, 144, 144, 0.3);">{{ _('Technical feedback') }}</th>
+		      <td style="background: rgba(204, 204, 204, 0.3);" class="letratabla">{{ data_test[key]['msg'] }}</td>
+		    </tr>
+		  </tbody>
+		  {% if data_test[key]['points'] != 100 %}
+		    <tbody>
+		    <tr>
+		      <th style="background: rgba(144, 144, 144, 0.3);">{{ _('Tips') }}</th>
+		      <td style="background: rgba(204, 204, 204, 0.3);" class="letratabla">{{ _("%s.tips" % data_test[key]['name']) }}</td>
+		    </tr>
+		  </tbody>
+		{% endif %}
+		</table>
+            </div>
+          </div>
+	  {% endif %}
+	  {% endfor %}
+	</div>
+      </div>
+    </div>
+        </div>
+    {% endif %}
+     <a href="/export_pdf?item_id={{ request.args.get('item_id') }}&repo={{ request.args.get('repo') }}&oai_base={{ request.args.get('oai_base') }}" >Export PDF</a>
+   </div>
+
+
+<script>
+document.getElementById("msg").innerHTML;
+document.getElementById("points").innerHTML;
+</script>
+</div>
+</div>
+
+<!-- PIE PAGINA -->
+{% include "snippets/footer.html" %}
+{% endblock %}
+{% endblock %}